--- conflicted
+++ resolved
@@ -255,14 +255,10 @@
       license=__license__,
       keywords=['bioinformatics', 'microbiome', 'microbiology', 'qiime'],
       platforms=['MacOS', 'Linux'],
-<<<<<<< HEAD
-      install_requires=['numpy >= 1.5.1, <= 1.7.1',
+      install_requires=['numpy >= 1.7.1',
                         'click >= 1.0',
                         'ipython[all]',
                         'networkx',
-=======
-      install_requires=['numpy >= 1.7.1',
->>>>>>> 76319497
                         'matplotlib >= 1.1.0, <= 1.3.1',
                         'pynast == 1.2.2', 'qcli', 'gdata',
                         'biom-format == 2.0.1-dev', 'emperor == 0.9.3-dev',
