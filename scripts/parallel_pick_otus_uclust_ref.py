#!/usr/bin/env python
# File created on 07 Jul 2012
from __future__ import division

__author__ = "Greg Caporaso"
__copyright__ = "Copyright 2011, The QIIME project"
__credits__ = ["Greg Caporaso", "Jose Antonio Navas Molina"]
__license__ = "GPL"
__version__ = "1.8.0-dev"
__maintainer__ = "Greg Caporaso"
__email__ = "gregcaporaso@gmail.com"


from qiime.util import (parse_command_line_parameters,
                        get_options_lookup,
                        make_option)
from qiime.parallel.pick_otus import ParallelPickOtusUclustRef


############################
# Script functionality

options_lookup = get_options_lookup()

script_info = {}
script_info['brief_description'] = "Parallel pick otus using uclust_ref"
script_info['script_description'] = (
    "This script works like the pick_otus.py script, but is intended to make "
    "use of multicore/multiprocessor environments to perform analyses in "
    "parallel.")
script_info['script_usage'] = []
script_info['script_usage'].append(
    ("Example",
     "Pick OTUs by searching $PWD/inseqs.fasta against $PWD/refseqs.fasta with"
     " reference-based uclust and write the output to the $PWD/blast_otus/ "
     "directory. This is a closed-reference OTU picking process. ALWAYS "
     "SPECIFY ABSOLUTE FILE PATHS (absolute path represented here as $PWD, "
        "but will generally look something like /home/ubuntu/my_analysis/).",
     "%prog -i $PWD/seqs.fna -r $PWD/refseqs.fna -o $PWD/ucref_otus/"))
script_info['output_description'] = (
    "The output consists of two files (i.e. seqs_otus.txt and seqs_otus.log). "
    "The .txt file is composed of tab-delimited lines, where the first field "
    "on each line corresponds to an OTU identifier which is the reference "
    "sequence identifier, and the remaining fields correspond to sequence "
    "identifiers assigned to that OTU. The resulting .log file contains a "
    "list of parameters passed to this script along with the output location "
    "of the resulting .txt file.")

script_info['required_options'] = [
    make_option('-i', '--input_fasta_fp', action='store',
                type='existing_filepath', help='full path to input_fasta_fp'),

    make_option('-o', '--output_dir', action='store',
                type='new_dirpath', help='path to store output files'),

    make_option('-r', '--refseqs_fp', action='store',
                type='existing_filepath',
                help='full path to reference collection')
]

script_info['optional_options'] = [

    make_option('-s', '--similarity', action='store', type='float',
                help='Sequence similarity threshold [default: %default]',
                default=0.97),
    make_option('-z', '--enable_rev_strand_match', action='store_true',
                default=False,
                help='Enable reverse strand matching for uclust otu picking, '
                     'will double the amount of memory used. [default: '
                     '%default]'),
    make_option('-A', '--optimal_uclust', action='store_true', default=False,
                help='Pass the --optimal flag to uclust for uclust otu'
                     ' picking. [default: %default]'),
    make_option('-E', '--exact_uclust', action='store_true', default=False,
                help='Pass the --exact flag to uclust for uclust otu'
                      ' picking. [default: %default]'),
    make_option('--max_accepts', type='int', default=1,
                help="max_accepts value to uclust and uclust_ref "
                     "[default: %default]"),
    make_option('--max_rejects', type='int', default=8,
                help="max_rejects value to uclust and uclust_ref "
                     "[default: %default]"),
    make_option('--stepwords', type='int', default=8,
                help="stepwords value to uclust and uclust_ref "
                     "[default: %default]"),
    make_option('--word_length', type='int', default=8,
                help="w value to uclust and uclust_ref [default: %default]"),
    make_option('--uclust_stable_sort', default=True, action='store_true',
                help="Deprecated: stable sort enabled by default, pass "
                     "--uclust_suppress_stable_sort to disable [default: "
                     "%default]"),
    make_option(
        '--suppress_uclust_stable_sort', default=False, action='store_true',
        help="Don't pass --stable-sort to uclust [default: %default]"),
    make_option('-d', '--save_uc_files', default=True, action='store_false',
<<<<<<< HEAD
                help="Enable preservation of intermediate uclust (.uc) files "
                     "that are used to generate clusters via uclust. "
                     "[default: %default]"),
    make_option('--uclust_otu_id_prefix', default=None,
                help="OTU identifier prefix (string) for the de novo uclust"
                     " OTU picker [default: %default, OTU ids are ascending"
                     " integers]"),
=======
                help=("Enable preservation of intermediate uclust (.uc) files "
                      "that are used to generate clusters via uclust. "
                      "[default: %default]")),
    make_option('--denovo_otu_id_prefix', default=None,
                help=("OTU identifier prefix (string) for the de novo uclust"
                      " OTU picker [default: %default, OTU ids are ascending"
                      " integers]")),
>>>>>>> 1bef2293

    options_lookup['jobs_to_start'],
    options_lookup['retain_temp_files'],
    options_lookup['suppress_submit_jobs'],
    options_lookup['suppress_blocking']
]

script_info['version'] = __version__


def main():
    option_parser, opts, args = parse_command_line_parameters(**script_info)

    # create dict of command-line options
    params = eval(str(opts))
    params['stable_sort'] = not opts.suppress_uclust_stable_sort

    parallel_runner = ParallelPickOtusUclustRef(
        retain_temp_files=opts.retain_temp_files,
        block=not opts.suppress_blocking)
    parallel_runner(opts.input_fasta_fp,
                    opts.output_dir,
                    params,
                    jobs_to_start=opts.jobs_to_start)


if __name__ == "__main__":
    main()<|MERGE_RESOLUTION|>--- conflicted
+++ resolved
@@ -93,15 +93,6 @@
         '--suppress_uclust_stable_sort', default=False, action='store_true',
         help="Don't pass --stable-sort to uclust [default: %default]"),
     make_option('-d', '--save_uc_files', default=True, action='store_false',
-<<<<<<< HEAD
-                help="Enable preservation of intermediate uclust (.uc) files "
-                     "that are used to generate clusters via uclust. "
-                     "[default: %default]"),
-    make_option('--uclust_otu_id_prefix', default=None,
-                help="OTU identifier prefix (string) for the de novo uclust"
-                     " OTU picker [default: %default, OTU ids are ascending"
-                     " integers]"),
-=======
                 help=("Enable preservation of intermediate uclust (.uc) files "
                       "that are used to generate clusters via uclust. "
                       "[default: %default]")),
@@ -109,7 +100,6 @@
                 help=("OTU identifier prefix (string) for the de novo uclust"
                       " OTU picker [default: %default, OTU ids are ascending"
                       " integers]")),
->>>>>>> 1bef2293
 
     options_lookup['jobs_to_start'],
     options_lookup['retain_temp_files'],
