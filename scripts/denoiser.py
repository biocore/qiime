--- conflicted
+++ resolved
@@ -189,13 +189,8 @@
 
     make_option('--titanium', action='store_true',
                 dest='titanium', help='shortcut for ' +
-<<<<<<< HEAD
-                '-e ' + DENOISER_DATA_DIR +
+                '-e ' + RELATIVE DENOISER_DATA_DIR +
                 '/Titanium_error_profile.dat --low_cut_off=4 --high_cut_off=5 . ' +
-=======
-                '-e ' + RELATIVE_DENOISER_DATA_DIR +
-                'Titanium_error_profile.dat --low_cut-off=4 --high_cut_off=5 . ' +
->>>>>>> badfaa09
                 'Warning: overwrites all previous cut-off values ' +
                 '[DEFAULT: %default]', default=False)
 ]
