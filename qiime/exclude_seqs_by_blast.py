--- conflicted
+++ resolved
@@ -1,377 +1,371 @@
-#!/usr/bin/env python
-# file exclude_seqs_by_blast.py
-from __future__ import division
-
-"""
-A lightweight script for BLASTing one or more sequences against a number of BLAST databases, and returning FASTA files a) of the results that did match b) of the results that didn't match c) raw blast results and also d) returning a report containing the parameters used, which sequences were excluded and why.
-"""
-
-from os.path import join
-<<<<<<< HEAD
-
-from cogent.app.parameters import FilePath
-from cogent.util.misc import remove_files
-=======
-from time import strftime, time
-
->>>>>>> 2b82a61a
-from cogent.parse.fasta import MinimalFastaParser
-
-from brokit.blast import blast_seqs, Blastall, BlastResult
-
-
-__author__ = "Jesse Zaneveld"
-__copyright__ = "Copyright 2011, The QIIME Project"
-__credits__ = ["Jesse Zaneveld", "Rob Knight", "Adam Robbins-Pianka"]
-__license__ = "GPL"
-__version__ = "1.8.0-dev"
-__maintainer__ = "Jesse Zaneveld"
-__email__ = "zaneveld@gmail.com"
-
-
-FORMAT_BAR =   """------------------------------""" * 2
-
-
-def blast_genome(seqs, blast_db, e_value, max_hits, word_size, working_dir,
-                 blast_mat_root, extra_params=[], DEBUG=True):
-    """Blast sequences against all genes in a genome
-
-    seqs -- input sequences as strings
-    blast_db -- path to blast database
-    e_value -- e_value (float)
-    max_hits -- maximum sequences detected by BLAST  to show
-    word_size -- word size for initial BLAST screen.
-    blast_mat_root -- location of BLAST matrix files
-    extra_params -- additional paramters to pass to BLAST
-    DEBUG -- display verbose debugging outout
-    """
-
-    # set up params to use with blastp or
-    params = {
-        # matrix
-        "-M": "BLOSUM62",
-
-        # max procs
-        "-a": "1",
-
-        # expectation
-        "-e": e_value,
-
-        # max seqs to show
-        "-b": max_hits,
-
-        # Word size
-        "-W": word_size,
-
-        # max one line descriptions
-        "-v": max_hits,
-
-        # tabular output
-        "-m": "9",
-
-        # program
-        "-p": "blastn"
-    }
-    params.update(extra_params)
-
-    output = blast_seqs(seqs,
-                        Blastall,
-                        blast_db=blast_db,
-                        params=params,
-                        WorkingDir=working_dir,
-                        add_seq_names=False,
-                        blast_mat_root=blast_mat_root)
-
-    raw_output = [x for x in output['StdOut']]
-    return raw_output
-
-
-def find_homologs(query_file, subject_genome, e_value, max_hits,
-                  working_dir, blast_mat_root, wordsize,
-                  percent_aligned, extra_params={},
-                  require_hit=False, DEBUG=True):
-    """BLAST query_file against subject_genome
-
-    query_file -- .nuc file or other FASTA file to BLAST against all files in file_list
-
-    subject_genome -- path to a KEGG .nuc file or other FASTA formated file.
-
-    e-value -- e-value threshold for blasts
-
-    percent_aligned -- minumum percent alignment, between 0.0 and 1.0
-
-    max_hits,blast_mat_root,extra_params -- these are passed along to blastn
-
-    DEBUG -- if True, display debugging output
-    """
-    start_time = time()
-    raw_blast_output = []
-    seqs = open(query_file, "U").readlines()
-
-    if DEBUG:
-        print "BLASTING %s vs. %s" % (query_file, subject_genome)
-
-    blast_db = subject_genome
-
-    raw_output_data = blast_genome(seqs,
-                                   blast_db, e_value,
-                                   max_hits, wordsize, working_dir,
-                                   blast_mat_root, extra_params,
-                                   DEBUG=DEBUG)
-
-    if DEBUG:
-        print "Length of raw BLAST results:", len(raw_output_data)
-
-    curr_blast_result = BlastResult(raw_output_data)
-
-    align_filter = make_percent_align_filter(percent_aligned)
-    # should a mismatch filter be added?
-
-    filtered_ids, removed_ids = query_ids_from_blast_result(curr_blast_result,
-                                                            align_filter, DEBUG=DEBUG)
-
-    return raw_output_data, filtered_ids, removed_ids
-
-
-def sequences_to_file(results, outfile_name):
-    """Translate a generator of label,seq tuples to an output file """
-
-    f = open(outfile_name, 'w+')
-    for label, seq in results:
-        output_lines = []
-        output_lines.append(">%s\n" % label)
-        output_lines.append("%s\n" % seq)
-        f.writelines(output_lines)
-    f.close()
-
-
-def no_filter(blast_subject_entry):
-    """A placeholder filter function which always returns True"""
-    return True
-
-
-def make_percent_align_filter(min_percent):
-    """Return a filter function that filters BLAST results on % alignment
-    min_percent -- minimum percent match as a float between 0 and 1"""
-    min_percent = float(min_percent) * 100
-
-    def align_filter(blast_result):
-        if float(blast_result['% IDENTITY']) < min_percent:
-            return False
-        else:
-            return True
-
-    return align_filter
-
-
-def check_align_percent_field(d):
-    """Check for empty percent identity fields in a dict"""
-    if d['% IDENTITY']:
-        return True
-    else:
-        return False
-
-
-def query_ids_from_blast_result(
-        blast_result, filter_fn=no_filter, DEBUG=False):
-    """Returns a list of blast query ids, filtered by a given function.
-
-        --blast_result:  BLAST result from BLAST app controller
-
-        --filter_fn:  a function that, given a dict representing a BLAST result
-                      returns True or False based on whether the result passes
-                      some filter.
-    """
-    ok_ids = []
-    removed_ids = []
-    for id in blast_result:
-        for entry in blast_result[id]:
-            for subentry in entry:
-                if not check_align_percent_field(subentry):
-                    continue
-                if not filter_fn(subentry):
-                    removed_ids.append(id)
-                    continue
-                ok_ids.append(subentry['QUERY ID'])
-    ok_ids = set(ok_ids)
-
-    # Ensure query seqs with multiple BLAST hits, only some of which
-    # are filtered out, don't end up in removed_ids
-
-    removed_ids = set(removed_ids) - ok_ids
-    return ok_ids, removed_ids
-
-
-def ids_from_fasta_lines(lines):
-    """Extract ids from label lines"""
-    ids = []
-    for line in lines:
-        if not line.startswith(">"):
-            continue
-        id = id_from_fasta_label_line(line)
-        ids.append(id)
-
-    return ids
-
-
-def id_from_fasta_label_line(line):
-    "Extract id from fasta label line"
-    id_field = line.split()[0]
-    id = id_field.strip(">")
-    return id
-
-
-def seqs_from_file(ids, file_lines):
-    """Extract labels and seqs from file"""
-
-    for label, seq in MinimalFastaParser(file_lines):
-
-        if id_from_fasta_label_line(label) in ids:
-            yield label, seq
-
-
-def compose_logfile_lines(start_time, db_format_time, blast_time, option_lines,
-                          formatdb_cmd, blast_results, options, all_ids,
-                          hit_ids, removed_hit_ids,
-                          included_ids, DEBUG):
-    """Compose lines for a logfile from data on analysis"""
-
-    log_lines = []
-    log_lines.append("Sequence exclusion analysis run on %s" % strftime("%c"))
-    log_lines.append(
-        "Formatting subject database took  %2.f seconds" %
-        (db_format_time))
-    log_lines.append(
-        "BLAST search took  %2.f minute(s)" %
-        ((blast_time) / 60.0))
-    log_lines.append(
-        "Total analysis completed in %2.f minute(s)" %
-        ((time() - start_time) / 60.0))
-
-    log_lines.append(FORMAT_BAR)
-    log_lines.append(
-        "|                      Options                             |")
-    log_lines.append(FORMAT_BAR)
-
-    log_lines.extend(option_lines)
-    log_lines.append("Subject database formatted with command: %s"
-                     % formatdb_cmd)
-
-    log_lines.append(FORMAT_BAR)
-    log_lines.append(
-        "|                      Results                             |")
-    log_lines.append(FORMAT_BAR)
-
-    log_lines.append("BLAST results above e-value threshold:")
-    log_lines.append(
-        "\t".join(["Query id", "Subject id", "percent identity", "alignment length",
-                   "mismatches", "gap openings", "q. start", "q. end", "s. start", "s. end", "e-value", "bit score"]))
-
-    for line in blast_results:
-        if line.startswith("#"):
-            continue
-        else:
-            log_lines.append(line)
-
-    log_lines.append(
-        "Hits matching e-value and percent alignment filter: %s" %
-        ','.join(sorted(hit_ids)))
-
-    log_lines.append(FORMAT_BAR)
-    log_lines.append(
-        "|                      Summary                             |")
-    log_lines.append(FORMAT_BAR)
-
-    log_lines.append("Input query sequences: %i" % len(all_ids))
-    log_lines.append(
-        "Query hits from BLAST: %i" %
-        (len(hit_ids) + len(removed_hit_ids)))
-    log_lines.append(
-        "Query hits from BLAST lacking minimal percent alignment: %i" %
-        len(removed_hit_ids))
-    log_lines.append("Final hits: %i" % len(hit_ids))
-    log_lines.append("Output screened sequences: %i" % len(included_ids))
-
-    log_lines.append(FORMAT_BAR)
-    log_lines.append(
-        "|                       Output                             |")
-    log_lines.append(FORMAT_BAR)
-
-    log_lines.append(
-        "Writing excluded sequences (hits matching filters) to: %s" %
-        join(options.outputdir, "matching.fna"))
-    log_lines.append(
-        "Writing screened sequences (excluding hits matching filters) to: %s" %
-        join(options.outputdir, "non-matching.fna"))
-    log_lines.append(
-        "Writing raw BLAST results to: %s" %
-        join(options.outputdir, 'raw_blast_results.txt'))
-
-    # format for printing
-    revised_log_lines = []
-    for line in log_lines:
-        line = line + "\n"
-        revised_log_lines.append(line)
-
-    if DEBUG:
-        for line in log_lines:
-            print line
-
-    return revised_log_lines
-
-
-def check_options(parser, options):
-    """Check to insure required options have been supplied"""
-    if options.percent_aligned > 1.0:
-        parser.error(
-            "Please check -p option: should be between 0.0(0%) and 1.0(100%)")
-
-    if options.querydb is None:
-        parser.error(
-            "Please check -i option: must specify path to a FASTA file")
-    try:
-        f = open(options.querydb, 'r')
-        f.close()
-    except IOError:
-        parser.error(
-            "Please check -i option: cannot read from query FASTA filepath")
-    if options.subjectdb is None:
-        parser.error(
-            "Please check -d option: must specify path to a FASTA file")
-    try:
-        f = open(options.subjectdb, 'r')
-        f.close()
-    except IOError:
-        parser.error(
-            "Please check -d option: cannot read from subject FASTA filepath")
-    if options.outputdir is None:
-        parser.error(
-            "Please check -o option: must specify the output directory path")
-
-
-def format_options_as_lines(options):
-    """Format options as a string for log file"""
-    option_lines = []
-    option_fields = str(options).split(",")
-
-    for field in option_fields:
-        option_lines.append(str(field).strip("{").strip("}"))
-
-    return option_lines
-
-
-def ids_to_seq_file(ids, infile, outfile, suffix=''):
-    """Lookup FASTA recs for ids and record to file
-    ids -- list of ids to lookup seqs for in infile
-
-    infile -- path to FASTA file
-
-    outfile -- base path to which to write FASTA entries
-               with ids in supplied ids
-
-    suffix  -- will be appended to outfile base path
-    """
-
-    seqs = seqs_from_file(ids, open(infile).readlines())
-    out_path = outfile + suffix
-    sequences_to_file(seqs, out_path)
+#!/usr/bin/env python
+# file exclude_seqs_by_blast.py
+from __future__ import division
+
+"""
+A lightweight script for BLASTing one or more sequences against a number of BLAST databases, and returning FASTA files a) of the results that did match b) of the results that didn't match c) raw blast results and also d) returning a report containing the parameters used, which sequences were excluded and why.
+"""
+
+from os.path import join
+from time import strftime, time
+
+from cogent.parse.fasta import MinimalFastaParser
+
+from brokit.blast import blast_seqs, Blastall, BlastResult
+
+
+__author__ = "Jesse Zaneveld"
+__copyright__ = "Copyright 2011, The QIIME Project"
+__credits__ = ["Jesse Zaneveld", "Rob Knight", "Adam Robbins-Pianka"]
+__license__ = "GPL"
+__version__ = "1.8.0-dev"
+__maintainer__ = "Jesse Zaneveld"
+__email__ = "zaneveld@gmail.com"
+
+
+FORMAT_BAR =   """------------------------------""" * 2
+
+
+def blast_genome(seqs, blast_db, e_value, max_hits, word_size, working_dir,
+                 blast_mat_root, extra_params=[], DEBUG=True):
+    """Blast sequences against all genes in a genome
+
+    seqs -- input sequences as strings
+    blast_db -- path to blast database
+    e_value -- e_value (float)
+    max_hits -- maximum sequences detected by BLAST  to show
+    word_size -- word size for initial BLAST screen.
+    blast_mat_root -- location of BLAST matrix files
+    extra_params -- additional paramters to pass to BLAST
+    DEBUG -- display verbose debugging outout
+    """
+
+    # set up params to use with blastp or
+    params = {
+        # matrix
+        "-M": "BLOSUM62",
+
+        # max procs
+        "-a": "1",
+
+        # expectation
+        "-e": e_value,
+
+        # max seqs to show
+        "-b": max_hits,
+
+        # Word size
+        "-W": word_size,
+
+        # max one line descriptions
+        "-v": max_hits,
+
+        # tabular output
+        "-m": "9",
+
+        # program
+        "-p": "blastn"
+    }
+    params.update(extra_params)
+
+    output = blast_seqs(seqs,
+                        Blastall,
+                        blast_db=blast_db,
+                        params=params,
+                        WorkingDir=working_dir,
+                        add_seq_names=False,
+                        blast_mat_root=blast_mat_root)
+
+    raw_output = [x for x in output['StdOut']]
+    return raw_output
+
+
+def find_homologs(query_file, subject_genome, e_value, max_hits,
+                  working_dir, blast_mat_root, wordsize,
+                  percent_aligned, extra_params={},
+                  require_hit=False, DEBUG=True):
+    """BLAST query_file against subject_genome
+
+    query_file -- .nuc file or other FASTA file to BLAST against all files in file_list
+
+    subject_genome -- path to a KEGG .nuc file or other FASTA formated file.
+
+    e-value -- e-value threshold for blasts
+
+    percent_aligned -- minumum percent alignment, between 0.0 and 1.0
+
+    max_hits,blast_mat_root,extra_params -- these are passed along to blastn
+
+    DEBUG -- if True, display debugging output
+    """
+    start_time = time()
+    raw_blast_output = []
+    seqs = open(query_file, "U").readlines()
+
+    if DEBUG:
+        print "BLASTING %s vs. %s" % (query_file, subject_genome)
+
+    blast_db = subject_genome
+
+    raw_output_data = blast_genome(seqs,
+                                   blast_db, e_value,
+                                   max_hits, wordsize, working_dir,
+                                   blast_mat_root, extra_params,
+                                   DEBUG=DEBUG)
+
+    if DEBUG:
+        print "Length of raw BLAST results:", len(raw_output_data)
+
+    curr_blast_result = BlastResult(raw_output_data)
+
+    align_filter = make_percent_align_filter(percent_aligned)
+    # should a mismatch filter be added?
+
+    filtered_ids, removed_ids = query_ids_from_blast_result(curr_blast_result,
+                                                            align_filter, DEBUG=DEBUG)
+
+    return raw_output_data, filtered_ids, removed_ids
+
+
+def sequences_to_file(results, outfile_name):
+    """Translate a generator of label,seq tuples to an output file """
+
+    f = open(outfile_name, 'w+')
+    for label, seq in results:
+        output_lines = []
+        output_lines.append(">%s\n" % label)
+        output_lines.append("%s\n" % seq)
+        f.writelines(output_lines)
+    f.close()
+
+
+def no_filter(blast_subject_entry):
+    """A placeholder filter function which always returns True"""
+    return True
+
+
+def make_percent_align_filter(min_percent):
+    """Return a filter function that filters BLAST results on % alignment
+    min_percent -- minimum percent match as a float between 0 and 1"""
+    min_percent = float(min_percent) * 100
+
+    def align_filter(blast_result):
+        if float(blast_result['% IDENTITY']) < min_percent:
+            return False
+        else:
+            return True
+
+    return align_filter
+
+
+def check_align_percent_field(d):
+    """Check for empty percent identity fields in a dict"""
+    if d['% IDENTITY']:
+        return True
+    else:
+        return False
+
+
+def query_ids_from_blast_result(
+        blast_result, filter_fn=no_filter, DEBUG=False):
+    """Returns a list of blast query ids, filtered by a given function.
+
+        --blast_result:  BLAST result from BLAST app controller
+
+        --filter_fn:  a function that, given a dict representing a BLAST result
+                      returns True or False based on whether the result passes
+                      some filter.
+    """
+    ok_ids = []
+    removed_ids = []
+    for id in blast_result:
+        for entry in blast_result[id]:
+            for subentry in entry:
+                if not check_align_percent_field(subentry):
+                    continue
+                if not filter_fn(subentry):
+                    removed_ids.append(id)
+                    continue
+                ok_ids.append(subentry['QUERY ID'])
+    ok_ids = set(ok_ids)
+
+    # Ensure query seqs with multiple BLAST hits, only some of which
+    # are filtered out, don't end up in removed_ids
+
+    removed_ids = set(removed_ids) - ok_ids
+    return ok_ids, removed_ids
+
+
+def ids_from_fasta_lines(lines):
+    """Extract ids from label lines"""
+    ids = []
+    for line in lines:
+        if not line.startswith(">"):
+            continue
+        id = id_from_fasta_label_line(line)
+        ids.append(id)
+
+    return ids
+
+
+def id_from_fasta_label_line(line):
+    "Extract id from fasta label line"
+    id_field = line.split()[0]
+    id = id_field.strip(">")
+    return id
+
+
+def seqs_from_file(ids, file_lines):
+    """Extract labels and seqs from file"""
+
+    for label, seq in MinimalFastaParser(file_lines):
+
+        if id_from_fasta_label_line(label) in ids:
+            yield label, seq
+
+
+def compose_logfile_lines(start_time, db_format_time, blast_time, option_lines,
+                          formatdb_cmd, blast_results, options, all_ids,
+                          hit_ids, removed_hit_ids,
+                          included_ids, DEBUG):
+    """Compose lines for a logfile from data on analysis"""
+
+    log_lines = []
+    log_lines.append("Sequence exclusion analysis run on %s" % strftime("%c"))
+    log_lines.append(
+        "Formatting subject database took  %2.f seconds" %
+        (db_format_time))
+    log_lines.append(
+        "BLAST search took  %2.f minute(s)" %
+        ((blast_time) / 60.0))
+    log_lines.append(
+        "Total analysis completed in %2.f minute(s)" %
+        ((time() - start_time) / 60.0))
+
+    log_lines.append(FORMAT_BAR)
+    log_lines.append(
+        "|                      Options                             |")
+    log_lines.append(FORMAT_BAR)
+
+    log_lines.extend(option_lines)
+    log_lines.append("Subject database formatted with command: %s"
+                     % formatdb_cmd)
+
+    log_lines.append(FORMAT_BAR)
+    log_lines.append(
+        "|                      Results                             |")
+    log_lines.append(FORMAT_BAR)
+
+    log_lines.append("BLAST results above e-value threshold:")
+    log_lines.append(
+        "\t".join(["Query id", "Subject id", "percent identity", "alignment length",
+                   "mismatches", "gap openings", "q. start", "q. end", "s. start", "s. end", "e-value", "bit score"]))
+
+    for line in blast_results:
+        if line.startswith("#"):
+            continue
+        else:
+            log_lines.append(line)
+
+    log_lines.append(
+        "Hits matching e-value and percent alignment filter: %s" %
+        ','.join(sorted(hit_ids)))
+
+    log_lines.append(FORMAT_BAR)
+    log_lines.append(
+        "|                      Summary                             |")
+    log_lines.append(FORMAT_BAR)
+
+    log_lines.append("Input query sequences: %i" % len(all_ids))
+    log_lines.append(
+        "Query hits from BLAST: %i" %
+        (len(hit_ids) + len(removed_hit_ids)))
+    log_lines.append(
+        "Query hits from BLAST lacking minimal percent alignment: %i" %
+        len(removed_hit_ids))
+    log_lines.append("Final hits: %i" % len(hit_ids))
+    log_lines.append("Output screened sequences: %i" % len(included_ids))
+
+    log_lines.append(FORMAT_BAR)
+    log_lines.append(
+        "|                       Output                             |")
+    log_lines.append(FORMAT_BAR)
+
+    log_lines.append(
+        "Writing excluded sequences (hits matching filters) to: %s" %
+        join(options.outputdir, "matching.fna"))
+    log_lines.append(
+        "Writing screened sequences (excluding hits matching filters) to: %s" %
+        join(options.outputdir, "non-matching.fna"))
+    log_lines.append(
+        "Writing raw BLAST results to: %s" %
+        join(options.outputdir, 'raw_blast_results.txt'))
+
+    # format for printing
+    revised_log_lines = []
+    for line in log_lines:
+        line = line + "\n"
+        revised_log_lines.append(line)
+
+    if DEBUG:
+        for line in log_lines:
+            print line
+
+    return revised_log_lines
+
+
+def check_options(parser, options):
+    """Check to insure required options have been supplied"""
+    if options.percent_aligned > 1.0:
+        parser.error(
+            "Please check -p option: should be between 0.0(0%) and 1.0(100%)")
+
+    if options.querydb is None:
+        parser.error(
+            "Please check -i option: must specify path to a FASTA file")
+    try:
+        f = open(options.querydb, 'r')
+        f.close()
+    except IOError:
+        parser.error(
+            "Please check -i option: cannot read from query FASTA filepath")
+    if options.subjectdb is None:
+        parser.error(
+            "Please check -d option: must specify path to a FASTA file")
+    try:
+        f = open(options.subjectdb, 'r')
+        f.close()
+    except IOError:
+        parser.error(
+            "Please check -d option: cannot read from subject FASTA filepath")
+    if options.outputdir is None:
+        parser.error(
+            "Please check -o option: must specify the output directory path")
+
+
+def format_options_as_lines(options):
+    """Format options as a string for log file"""
+    option_lines = []
+    option_fields = str(options).split(",")
+
+    for field in option_fields:
+        option_lines.append(str(field).strip("{").strip("}"))
+
+    return option_lines
+
+
+def ids_to_seq_file(ids, infile, outfile, suffix=''):
+    """Lookup FASTA recs for ids and record to file
+    ids -- list of ids to lookup seqs for in infile
+
+    infile -- path to FASTA file
+
+    outfile -- base path to which to write FASTA entries
+               with ids in supplied ids
+
+    suffix  -- will be appended to outfile base path
+    """
+
+    seqs = seqs_from_file(ids, open(infile).readlines())
+    out_path = outfile + suffix
+    sequences_to_file(seqs, out_path)