#!/usr/bin/env python
"""Provides standard statistical tests. Tests produce statistic and P-value.
"""
from __future__ import division
import warnings
from cogent.maths.stats.distribution import (chi_high, z_low, z_high, zprob,
                                             t_high, t_low, tprob, f_high, f_low, fprob, binomial_high, binomial_low,
                                             ndtri)
from cogent.maths.stats.special import (lgam, log_one_minus, one_minus_exp,
                                        MACHEP)
from cogent.maths.stats import chisqprob
from cogent.maths.stats.ks import psmirnov2x, pkstwo
from cogent.maths.stats.special import Gamma

from numpy import (absolute, arctanh, array, asarray, concatenate, transpose,
                   ravel, take, nonzero, log, sum, mean, cov, corrcoef, fabs, any,
                   reshape, tanh, clip, nan, isnan, isinf, sqrt, trace, exp,
                   median as _median, zeros, ones, unique, copy, searchsorted, var,
                   argsort, hstack, arange, empty, e, where)
        #, std - currently incorrect
from numpy.random import permutation, randint, shuffle
from operator import add
from random import choice

__author__ = "Rob Knight"
__copyright__ = "Copyright 2007-2012, The Cogent Project"
__credits__ = ["Gavin Huttley", "Rob Knight", "Catherine Lozupone",
               "Sandra Smit", "Micah Hamady", "Daniel McDonald",
               "Greg Caporaso", "Jai Ram Rideout", "Michael Dwan",
               "Will Van Treuren"]
__license__ = "GPL"
__version__ = "1.5.3-dev"
__maintainer__ = "Rob Knight"
__email__ = "rob@spot.colorado.edu"
__status__ = "Production"


class IndexOrValueError(IndexError, ValueError):
    pass

var = cov  # cov will calculate variance if called on a vector


def std_(x, axis=None):
    """Returns standard deviations by axis (similiar to numpy.std)

    The result is unbiased, matching the result from MLab.std
    """
    x = asarray(x)

    if axis is None:
        d = x - mean(x)
        return sqrt(sum(d ** 2) / (len(x) - 1))
    elif axis == 0:
        result = []
        for col in range(x.shape[1]):
            vals = x[:, col]
            d = vals - mean(vals)
            result.append(sqrt(sum(d ** 2) / (len(x) - 1)))
        return result
    elif axis == 1:
        result = []
        for row in range(x.shape[0]):
            vals = x[row, :]
            d = vals - mean(vals)
            result.append(sqrt(sum(d ** 2) / (len(x) - 1)))
        return result
    else:
        raise ValueError("axis out of bounds")

# tested only by std


def var(x, axis=None):
    """Returns unbiased standard deviations over given axis.

    Similar with numpy.std, except that it is unbiased. (var = SS/n-1)

    x: a float ndarray or asarray(x) is a float ndarray.
    axis=None: computed for the flattened array by default, or compute along an
     integer axis.

    Implementation Notes:
    Change the SS calculation from:
        SumSq(x-x_bar) to SumSq(x) - SqSum(x)/n
        See p. 37 of Zar (1999) Biostatistical Analysis.
    """
    x = asarray(x)
    # figure out sample size along the axis
    if axis is None:
        n = x.size
    else:
        n = x.shape[axis]
    # compute the sum of squares from the mean(s)
    sample_SS = sum(x ** 2, axis) - sum(x, axis) ** 2 / n
    return sample_SS / (n - 1)


def std(x, axis=None):
    """computed unbiased standard deviations along given axis or flat array.

    Similar with numpy.std, except that it is unbiased. (var = SS/n-1)

    x: a float ndarray or asarray(x) is a float ndarray.
    axis=None: computed for the flattened array by default, or compute along an
      given integer axis.
    """
    try:
        sample_variance = var(x, axis=axis)
    except IndexError as e:  # just to avoid breaking the old test code
        raise IndexOrValueError(e)
    return sqrt(sample_variance)


def median(m, axis=None):
    """Returns medians by axis (similiar to numpy.mean)

    numpy.median does not except an axis parameter. Is safe for substition for
    numpy.median
    """
    median_vals = []
    rows, cols = m.shape

    if axis is None:
        return _median(ravel(m))
    elif axis == 0:
        for col in range(cols):
            median_vals.append(_median(m[:, col]))
    elif axis == 1 or axis == -1:
        for row in range(rows):
            median_vals.append(_median(m[row, :]))
    else:
        raise ValueError("axis(=%s) out of bounds" % axis)

    return array(median_vals)


class ZeroExpectedError(ValueError):

    """Class for handling tests where an expected value was zero."""
    pass


def G_2_by_2(a, b, c, d, williams=1, directional=1):
    """G test for independence in a 2 x 2 table.

    Usage: G, prob = G_2_by_2(a, b, c, d, willliams, directional)

    Cells are in the order:

        a b
        c d

    a, b, c, and d can be int, float, or long.
    williams is a boolean stating whether to do the Williams correction.
    directional is a boolean stating whether the test is 1-tailed.

    Briefly, computes sum(f ln f) for cells - sum(f ln f) for
    rows and columns + f ln f for the table.

    Always has 1 degree of freedom

    To generalize the test to r x c, use the same protocol:
    2*(cells - rows/cols + table), then with (r-1)(c-1) df.

    Note that G is always positive: to get a directional test,
    the appropriate ratio (e.g. a/b > c/d) must be tested
    as a separate procedure. Find the probability for the
    observed G, and then either halve or halve and subtract from
    one depending on whether the directional prediction was
    upheld.

    The default test is now one-tailed (Rob Knight 4/21/03).

    See Sokal & Rohlf (1995), ch. 17. Specifically, see box 17.6 (p731).
    """
    cells = [a, b, c, d]
    n = sum(cells)
    # return 0 if table was empty
    if not n:
        return (0, 1)
    # raise error if any counts were negative
    if min(cells) < 0:
        raise ValueError(
            "G_2_by_2 got negative cell counts(s): must all be >= 0.")

    G = 0
    # Add x ln x for items, adding zero for items whose counts are zero
    for i in filter(None, cells):
        G += i * log(i)
    # Find totals for rows and cols
    ab = a + b
    cd = c + d
    ac = a + c
    bd = b + d
    rows_cols = [ab, cd, ac, bd]
    # exit if we are missing a row or column entirely: result counts as
    # never significant
    if min(rows_cols) == 0:
        return (0, 1)
    # Subtract x ln x for rows and cols
    for i in filter(None, rows_cols):
        G -= i * log(i)
    # Add x ln x for table
    G += n * log(n)
    # Result needs to be multiplied by 2
    G *= 2

    # apply Williams correction
    if williams:
        q = 1 + \
            ((((n / ab) + (n / cd)) - 1) * (((n / ac) + (n / bd)) - 1)) / \
            (6 * n)
        G /= q

    p = chi_high(max(G, 0), 1)

    # find which tail we were in if the test was directional
    if directional:
        is_high = ((b == 0) or (d != 0 and (a / b > c / d)))
        p = tail(p, is_high)
        if not is_high:
            G = -G
    return G, p


def safe_sum_p_log_p(a, base=None):
    """Calculates p * log(p) safely for an array that may contain zeros."""
    flat = ravel(a)
    nz = take(flat, nonzero(flat)[0])
    logs = log(nz)
    if base:
        logs /= log(base)
    return sum(nz * logs, 0)


def G_ind(m, williams=False):
    """Returns G test for independence in an r x c table.

    Requires input data as a numpy array. From Sokal and Rohlf p 738.
    """
    f_ln_f_elements = safe_sum_p_log_p(m)
    f_ln_f_rows = safe_sum_p_log_p(sum(m, 0))
    f_ln_f_cols = safe_sum_p_log_p(sum(m, 1))
    tot = sum(ravel(m))
    f_ln_f_table = tot * log(tot)

    df = (len(m) - 1) * (len(m[0]) - 1)
    G = 2 * (f_ln_f_elements - f_ln_f_rows - f_ln_f_cols + f_ln_f_table)
    if williams:
        q = 1 + ((tot * sum(1.0 / sum(m, 1)) - 1) * (tot * sum(1.0 / sum(m, 0)) - 1) /
                 (6 * tot * df))
        G = G / q
    return G, chi_high(max(G, 0), df)

# Start functions for G goodness of fit


def williams_correction(n, a, G):
    """Return the Williams corrected G statistic for G goodness of fit test.

    For discussion read Sokal and Rohlf Biometry pg 698,699.
    Inputs:
     n - int, sum of observed frequencies
     a - int, number of groups that are being compared
     G - float, uncorrected G statistic
    """
    # q = 1. + (a**2 - 1)/(6.*n*a - 6.*n) == 1. + (a+1.)/(6.*n)
    q = 1. + (a + 1.) / (6. * n)
    return G / q


def G_stat(data):
    """Calculate the G statistic for data.

    For discussion read Sokal and Rohlf Biometry pg. 695-699. The G tests is
    normally applied to data where you have only one observation of any given
    sample class (e.g. you observe 90 wildtype and 30 mutants). In microbial
    ecology it is normal to have multiple samples which contain a given feature
    where those samples share a metadata class (e.g. you observe OTUX at certain
    frequencies in 12 samples, 6 of which are treatment samples, 6 of which are
    control samples). To reconcile these approaches this function averages the
    frequency of the given feature (OTU) across all samples in the metadata
    class (e.g. in the 6 treatment samples, the value for OTUX is averaged, and
    this forms the average frequency which represents all treatment samples in
    aggregate). This means that this version of the G stat cannot detect sample
    heterogeneity as a replicated goodness of fit test would be able to.

    In addition, this function assumes the extrinsic hypothesis is that the
    mean frequency in all the samples groups is the same.

    Inputs:
     data - list of arrays, each array is 1D with any length. each array
      represents the observed frequencies of a given OTU in one of the sample
      classes.
    """
    # G = 2*sum(f_i*ln(f_i/f_i_hat)) over all i phenotypes/sample classes
    # calculate the total number of observations under the consideration that
    # multiple observations in a given group are averaged.
    n = sum([arr.mean() for arr in data])
    a = len(data)  # a is number of phenotypes or sample classes
    obs_freqs = array([sample_type.mean() for sample_type in data])  # f_i vals
    exp_freqs = zeros(a) + (n / float(a))  # f_i_hat vals
    G = 2. * (obs_freqs * log(obs_freqs / exp_freqs)).sum()
    return G


def G_fit(data, williams=True):
    """Calculate G statistic and compare to one tailed chi-squared distribution.

    For discussion read Sokal and Rohlf Biometry pg. 695-699. This function
    compares the calculated G statistic (with Williams correction by default) to
    the chi-squared distribution with the appropriate number of degrees of
    freedom.

    Inputs:
     data - list of arrays, each array is 1D with any length. each array
      represents the observed frequencies of a given OTU in one of the sample
      classes.
     williams - boolean, whether or not to apply williams correction before
      comparing to the chi-squared dsitribution.
    """
    # sanity checks on the data to return nans if conditions are not met
    if not all([(i >= 0).all() for i in data]):
        # G_fit: data contains negative values. G test would be
        # undefined. Ignoring this OTU.
        return nan, nan
    if not all([i.sum() > 0 for i in data]):
        # G_fit: data contains sample group with zero only values. This
        # means that the given OTU was never observed in this sample class
        # The G test fails in this case because we would be forced to
        # take log(0). Ignoring this OTU.
        return nan, nan

    G = G_stat(data)
    a = len(data)  # a is number of phenotypes or sample classes
    if williams:
        # calculate the total number of observations under the consideration
        # that multiple observations in a given group are averaged.
        n = sum([arr.mean() for arr in data])  # total observations
        G = williams_correction(n, a, G)
    return (
        # a-1 degrees of freedom because of sum constraint
        G, chi_high(G, a - 1)
    )
# End functions for G goodness of fit test

# Start functions for kruskal_wallis test


def _corr_kw(n):
    """Return n**3-n. Used for correction of Kruskal Wallis."""
    return n ** 3 - n


def ssl_ssr_sx(x):
    """Return searchsorted right and left indices of x and sorted copy of x."""
    y = sorted(copy(x))
    ssl = searchsorted(y, x, 'left')
    ssr = searchsorted(y, x, 'right')
    return ssl, ssr, y


def tie_correction(sx):
    """Correct for ties in Kruskal Wallis."""
    ux = unique(sx)
    uxl = searchsorted(sx, ux, 'left')
    uxr = searchsorted(sx, ux, 'right')
    return 1. - _corr_kw(uxr - uxl).sum() / float(_corr_kw(len(sx)))


def kruskal_wallis(data):
    """Calculates corrected Kruskal Wallis statistic (Sokal and Rolhf pg. 423).

    Implementation taken from Wikipedia and Sokal and Rohlf Biometry pg. 423.
    H = [12/n(n+1) * sum(T_i^2/n_i)] - 3(n+1) = the Kruskal Wallis value, the
    expected value of the variance of the sum of the ranks. Summation occurs
    over all groups (samples)
    T_i = sum of the ranks (with ties resolved by the Kruskal Wallis procedure)
    of the values (or variates) in the ith group (sample).
    n_i = number of values in the ith group.
    n = total number of samples in all groups being compared.
    D = 1 - sum(T_j^3-T_j)/(n^3-n) = correction factor for ties.
    T_j = number of ties in the jth group of ties.

    Inputs:
     data - list of arrays, each array is 1D with any length. each array
      represents the observed frequencies of a given OTU in one of the sample
      classes.
    Outputs:
     H/D
    """
    # record number of groups for comparison
    num_groups = len(data)
    x = hstack(data)
    # calculate searchsorted right and searchsroted left indices.
    ssl, ssr, sx = ssl_ssr_sx(x)
    # calculate H
    start = 0
    stop = 0
    tot = 0
    for group in data:
        stop += len(group)
        # To average the ranks for tied entries we compute leftmost rank of
        # value i, minus rightmost rank of value i (and divide by 2). Since
        # python indexes to 0, ssl ranks are 1 lower than they shoud be (i.e.
        # the smallest value has rank 0 instead of 1). The +1 below corrects for
        # this and .5 averages.
        ranks = (ssr[start:stop] + ssl[start:stop] + 1) * .5
        tot += (ranks.sum() ** 2) / float(len(group))
        start += len(group)
    n = len(x)
    a = 12. / (n * (n + 1))
    b = -3. * (n + 1)
    H = (a * tot + b)
    # correct for ties by calulating D
    D = tie_correction(sx)
    # Because of the way the chisqprob function in pycogent works, if it gets
    # H/D = 0/0 it will fail to exit the loop and hang indefintitely.
    if D == 0:
        return nan, nan
    else:
        # give chisqprob the kw statistic, degrees of freedom = (num groups -
        # 1)
        p_value = chisqprob(H / D, num_groups - 1)
        return H / D, p_value
# End functions for kruskal_wallis test

# Begin functinos for Kendalls Tau


def rank_with_ties(v1):
    '''Return ranked values of 1D vector v1 with averages for tied entries.'''
    tmp_v1 = sorted(array(v1).astype(float))
    return (
        (searchsorted(tmp_v1, v1, 'left')
         + searchsorted(tmp_v1, v1, 'right') + 1) * .5
    )


def count_occurrences(x):
    """Count occurrences of each entry in sorted(unique(x))."""
    tmp_x = sorted(copy(x))
    ux = unique(x)
    return searchsorted(tmp_x, ux, 'right') - searchsorted(tmp_x, ux, 'left')


def kendall(v1, v2):
    '''Compute Kendalls Tau correlation between v1 and v2.

    This function calculates tie adjusted Kendalls Tau statistic according to
    Wikipedia and Sokal and Rohlf Biometry pg 594-595. Sokal and Rohlf's
    implementation is significantly more confusing than that from Wikipedia and
    the results are the same. In short, we calculate:
    tau = n_c - n_d / ((n_o - n_1)(n_o - n_2))^.5
    n_c = sum concordant pairs
    n_d = sum discordant pairs
    n_o = n(n-1)/2 where n is the length either input vector (len(v1)=len(v2))
    n_1 = sum of ti(ti-1)/2 where ti is the  number of ties in the ith group of
    ties for v1
    n_2 = same as n_1 but for v2.

    Inputs:
     v1, v2 = 1D array like, vectors to be correlated
    '''
    v1r = rank_with_ties(array(v1))
    v2r = rank_with_ties(array(v2))
    # sort both vectors according to v1r's order
    sort_inds = argsort(v1r)
    v1rs = v1r[sort_inds]
    v2rs = v2r[sort_inds]
    # iterate through vectors counting concordant and discordant pairs
    c, d = 0., 0.
    n = len(v1r)
    for i in range(n - 1):
        diff = (v1rs[i + 1:] - v1rs[i]) * (v2rs[i + 1:] - v2rs[i])
        c += (diff > 0).sum()  # concordant pairs
        d += (diff < 0).sum()  # discordant pairs
        # if product=0, one or more of the pairs was tied and should be ignored
    # count ties in both vectors for correction factor calculation
    t = count_occurrences(v1)
    u = count_occurrences(v2)
    n_o = n * (n - 1) * .5
    denom = ((n_o - (t * (t - 1)).sum() * .5)
             * (n_o - (u * (u - 1)).sum() * .5)) ** .5
    tau = (c - d) / denom
    return tau


def kendall_pval(tau, n):
    '''Calculate the p-value for the passed tau and vector length n.'''
    test_stat = tau / ((2 * (2 * n + 5)) / float(9 * n * (n - 1))) ** .5
    return zprob(test_stat)

# End functions for Kendall Tau


def pearson(v1, v2):
    '''Using numpy's builtin corrcoef. Faster, and well tested.'''
    v1, v2 = array(v1), array(v2)
    if not (v1.size == v2.size > 1):
        raise ValueError("One or more vectors isn't long enough" +
                         " to correlate or they have unequal lengths. Can't continue.")
    return corrcoef(v1, v2)[0][1]  # 2x2 symmetric unit matrix


def spearman(v1, v2):
    '''Calculate Spearmans rho.'''
    return pearson(rank_with_ties(v1), rank_with_ties(v2))


def likelihoods(d_given_h, priors):
    """Calculate likelihoods through marginalization, given Pr(D|H) and priors.

    Usage: scores = likelihoods(d_given_h, priors)

    d_given_h and priors are equal-length lists of probabilities. Returns
    a list of the same length of numbers (not probabilities).
    """
    # check that the lists of Pr(D|H_i) and priors are equal
    length = len(d_given_h)
    if length != len(priors):
        raise ValueError("Lists not equal lengths.")
    # find weighted sum of Pr(H_i) * Pr(D|H_i)
    wt_sum = 0
    for d, p in zip(d_given_h, priors):
        wt_sum += d * p
    # divide each Pr(D|H_i) by the weighted sum and multiply by its prior
    # to get its likelihood
    return [d / wt_sum for d in d_given_h]


def posteriors(likelihoods, priors):
    """Calculate posterior probabilities given priors and likelihoods.

    Usage: probabilities = posteriors(likelihoods, priors)

    likelihoods is a list of numbers. priors is a list of probabilities.
    Returns a list of probabilities (0-1).
    """
    # Check that there is a prior for each likelihood
    if len(likelihoods) != len(priors):
        raise ValueError("Lists not equal lengths.")
    # Posterior probability is defined as prior * likelihood
    return [l * p for l, p in zip(likelihoods, priors)]


def bayes_updates(ds_given_h, priors=None):
    """Successively apply lists of Pr(D|H) to get Pr(H|D) by marginalization.

    Usage: final_probs = bayes_updates(ds_given_h, [priors])

    ds_given_h is a list (for each form of evidence) of lists of probabilities.
    priors is optionally a list of the prior probabilities.
    Returns a list of posterior probabilities.
    """
    try:
        first_list = ds_given_h[0]
        length = len(first_list)
        # calculate flat prior if none was passed
        if not priors:
            priors = [1 / length] * length
        # apply each form of data to the priors to get posterior probabilities
        for index, d in enumerate(ds_given_h):
            # first, ignore the form of data if all the d's are the same
            all_the_same = True
            first_element = d[0]
            for i in d:
                if i != first_element:
                    all_the_same = False
                    break
            if not all_the_same:  # probabilities won't change
                if len(d) != length:
                    raise ValueError(
                        "bayes_updates requires equal-length lists.")
                liks = likelihoods(d, priors)
                pr = posteriors(liks, priors)
                priors = pr
        return (
            priors  # posteriors after last calculation are 'priors' for next
        )
    # return column of zeroes if anything went wrong, e.g. if the sum of one of
    # the ds_given_h is zero.
    except (ZeroDivisionError, FloatingPointError):
        return [0] * length


def t_paired(a, b, tails=None, exp_diff=0):
    """Returns t and prob for TWO RELATED samples of scores a and b.

    From Sokal and Rohlf (1995), p. 354.
    Calculates the vector of differences and compares it to exp_diff
    using the 1-sample t test.

    Usage:   t, prob = t_paired(a, b, tails, exp_diff)

    t is a float; prob is a probability.
    a and b should be equal-length lists of paired observations (numbers).
    tails should be None (default), 'high', or 'low'.
    exp_diff should be the expected difference in means (a-b); 0 by default.
    """
    n = len(a)
    if n != len(b):
        raise ValueError('Unequal length lists in ttest_paired.')
    try:
        diffs = array(a) - array(b)
        return t_one_sample(diffs, popmean=exp_diff, tails=tails)
    except (ZeroDivisionError, ValueError, AttributeError, TypeError,
            FloatingPointError):
        return (nan, nan)


def t_one_sample(a, popmean=0, tails=None):
    """Returns t for ONE group of scores a, given a population mean.

    Usage:   t, prob = t_one_sample(a, popmean, tails)

    t is a float; prob is a probability.
    a should support Mean, StandardDeviation, and Count.
    popmean should be the expected mean; 0 by default.
    tails should be None (default), 'high', or 'low'.
    """
    try:
        n = len(a)
        t = (mean(a) - popmean) / (std(a) / sqrt(n))
    except (ZeroDivisionError, ValueError, AttributeError, TypeError,
            FloatingPointError):
        return nan, nan
    if isnan(t) or isinf(t):
        return nan, nan

    prob = t_tailed_prob(t, n - 1, tails)
    return t, prob


def t_two_sample(a, b, tails=None, exp_diff=0, none_on_zero_variance=True):
    """Returns t, prob for two INDEPENDENT samples of scores a, and b.

    From Sokal and Rohlf, p 223.

    Usage:   t, prob = t_two_sample(a,b, tails, exp_diff)

    t is a float; prob is a probability.
    a and b should be sequences of observations (numbers). Need not be equal
        lengths.
    tails should be None (default), 'high', or 'low'.
    exp_diff should be the expected difference in means (a-b); 0 by default.
    none_on_zero_variance: if True, will return (None,None) if both a and b
        have zero variance (e.g. a=[1,1,1] and b=[2,2,2]). If False, the
        following values will be returned:

            Two-tailed test (tails=None):
                a < b: (-inf,0.0)
                a > b: (+inf,0.0)

            One-tailed 'high':
                a < b: (-inf,1.0)
                a > b: (+inf,0.0)

            One-tailed 'low':
                a < b: (-inf,0.0)
                a > b: (+inf,1.0)

        If a and b both have no variance and have the same single value (e.g.
        a=[1,1,1] and b=[1,1,1]), (None,None) will always be returned.
    """
    if tails is not None and tails != 'high' and tails != 'low':
        raise ValueError("Invalid tail type '%s'. Must be either None, "
                         "'high', or 'low'." % tails)

    try:
        # see if we need to back off to the single-observation for single-item
        # groups
        n1 = len(a)
        if n1 < 2:
            return t_one_observation(sum(a), b, tails, exp_diff,
                                     none_on_zero_variance=none_on_zero_variance)

        n2 = len(b)
        if n2 < 2:
            t, prob = t_one_observation(sum(b), a, reverse_tails(tails),
                                        exp_diff, none_on_zero_variance=none_on_zero_variance)

            # Negate the t-statistic because we swapped the order of the inputs
            # in the t_one_observation call, as well as tails.
            if t != 0:
                t = -t

            return (t, prob)

        # otherwise, calculate things properly
        x1 = mean(a)
        x2 = mean(b)
        var1 = var(a)
        var2 = var(b)

        if var1 == 0 and var2 == 0:
            # Both lists do not vary.
            if x1 == x2 or none_on_zero_variance:
                result = (nan, nan)
            else:
                result = _t_test_no_variance(x1, x2, tails)
        else:
            # At least one list varies.
            df = n1 + n2 - 2
            svar = ((n1 - 1) * var1 + (n2 - 1) * var2) / df
            t = (x1 - x2 - exp_diff) / sqrt(svar * (1 / n1 + 1 / n2))

            if isnan(t) or isinf(t):
                result = (nan, nan)
            else:
                prob = t_tailed_prob(t, df, tails)
                result = (t, prob)
    except (ZeroDivisionError, ValueError, AttributeError, TypeError,
            FloatingPointError) as e:
        # invalidate if the sample sizes are wrong, the values aren't numeric or
        # aren't present, etc.
        result = (nan, nan)

    return result


def _t_test_no_variance(mean1, mean2, tails):
    """Handles case where two distributions have no variance."""
    if tails is not None and tails != 'high' and tails != 'low':
        raise ValueError("Invalid tail type '%s'. Must be either None, "
                         "'high', or 'low'." % tails)

    if tails is None:
        if mean1 < mean2:
            result = (float('-inf'), 0.0)
        else:
            result = (float('inf'), 0.0)
    elif tails == 'high':
        if mean1 < mean2:
            result = (float('-inf'), 1.0)
        else:
            result = (float('inf'), 0.0)
    else:
        if mean1 < mean2:
            result = (float('-inf'), 0.0)
        else:
            result = (float('inf'), 1.0)

    return result


def mc_t_two_sample(x_items, y_items, tails=None, permutations=999,
                    exp_diff=0):
    """Performs a two-sample t-test with Monte Carlo permutations.

    x_items and y_items must be INDEPENDENT observations (sequences of
    numbers). They do not need to be of equal length.

    Returns the observed t statistic, the parametric p-value, a list of t
    statistics obtained through Monte Carlo permutations, and the nonparametric
    p-value obtained from the Monte Carlo permutations test.

    This code is partially based on Jeremy Widmann's
    qiime.make_distance_histograms.monte_carlo_group_distances code.

    Arguments:
        x_items - the first list of observations
        y_items - the second list of observations
        tails - if None (the default), a two-sided test is performed. 'high'
            or 'low' for one-tailed tests
        permutations - the number of permutations to use in calculating the
            nonparametric p-value. Must be a number greater than or equal to 0.
            If 0, the nonparametric test will not be performed. In this case,
            the list of t statistics obtained from permutations will be empty,
            and the nonparametric p-value will be None
        exp_diff - the expected difference in means (x_items - y_items)
    """
    if tails is not None and tails != 'high' and tails != 'low':
        raise ValueError("Invalid tail type '%s'. Must be either None, "
                         "'high', or 'low'." % tails)
    if permutations < 0:
        raise ValueError("Invalid number of permutations: %d. Must be greater "
                         "than or equal to zero." % permutations)

    if (len(x_items) == 1 and len(y_items) == 1) or \
       (len(x_items) < 1 or len(y_items) < 1):
        raise ValueError("At least one of the sequences of observations is "
                         "empty, or the sequences each contain only a single "
                         "observation. Cannot perform the t-test.")

    # Perform t-test using original observations.
    obs_t, param_p_val = t_two_sample(x_items, y_items, tails=tails,
                                      exp_diff=exp_diff,
                                      none_on_zero_variance=False)

    # Only perform the Monte Carlo test if we got a sane answer back from the
    # initial t-test and we have been specified permutations.
    nonparam_p_val = nan
    perm_t_stats = []
    if permutations > 0 and not (isnan(obs_t) or isnan(param_p_val)):
        # Permute observations between x_items and y_items the specified number
        # of times.
        perm_x_items, perm_y_items = _permute_observations(x_items, y_items,
                                                           permutations)
        perm_t_stats = [t_two_sample(perm_x_items[n], perm_y_items[n],
                                     tails=tails, exp_diff=exp_diff,
                                     none_on_zero_variance=False)[0]
                        for n in range(permutations)]

        # Compute nonparametric p-value based on the permuted t-test results.
        if tails is None:
            better = (absolute(array(perm_t_stats)) >= absolute(obs_t)).sum()
        elif tails == 'low':
            better = (array(perm_t_stats) <= obs_t).sum()
        elif tails == 'high':
            better = (array(perm_t_stats) >= obs_t).sum()
        nonparam_p_val = (better + 1) / (permutations + 1)
    return obs_t, param_p_val, perm_t_stats, nonparam_p_val


def _permute_observations(x, y, num_perms):
    """Return num_perms pairs of permuted vectors x,y."""
    vals = hstack([array(x), array(y)])
    lenx = len(x)
    # sorting step is unnecessary for this code, but it ensure that test code
    # which relies on seeding the prng works (if we dont do this then different
    # observation orders in x and y for eg. the mc_t_two_sample test will fail
    # to produce the same results)
    vals.sort()
    inds = arange(vals.size)
    xs, ys = [], []
    for i in range(num_perms):
        shuffle(inds)
        xs.append(vals[inds[:lenx]])
        ys.append(vals[inds[lenx:]])
    return xs, ys


def t_one_observation(x, sample, tails=None, exp_diff=0,
                      none_on_zero_variance=True):
    """Returns t-test for significance of single observation versus a sample.

    Equation for 1-observation t (Sokal and Rohlf 1995 p 228):
    t = obs - mean - exp_diff / (var * sqrt((n+1)/n))
    df = n - 1

    none_on_zero_variance: see t_two_sample for details. If sample has no
        variance and its single value is the same as x (e.g. x=1 and
        sample=[1,1,1]), (None,None) will always be returned
    """
    try:
        sample_mean = mean(sample)
        sample_std = std(sample)

        if sample_std == 0:
            # The list does not vary.
            if sample_mean == x or none_on_zero_variance:
                result = (None, None)
            else:
                result = _t_test_no_variance(x, sample_mean, tails)
        else:
            # The list varies.
            n = len(sample)
            t = (x - sample_mean - exp_diff) / sample_std / sqrt((n + 1) / n)
            prob = t_tailed_prob(t, n - 1, tails)
            result = (t, prob)
    except (ZeroDivisionError, ValueError, AttributeError, TypeError,
            FloatingPointError):
        result = (None, None)

    return result


def correlation(x_items, y_items):
    """Returns Pearson correlation between x and y, and its significance.

    WARNING: x_items and y_items must be same length!

    This function is retained for backwards-compatibility. Please use
    correlation_test() for more control over how the test is performed.
    """
    return correlation_test(x_items, y_items, method='pearson', tails=None,
                            permutations=0)[:2]


def correlation_test(x_items, y_items, method='pearson', tails=None,
                     permutations=999, confidence_level=0.95):
    """Computes the correlation between two vectors and its significance.

    Computes a parametric p-value by using Student's t-distribution with df=n-2
    to perform the test of significance, as well as a nonparametric p-value
    obtained by permuting one of the input vectors the specified number of
    times given by the permutations parameter. A confidence interval is also
    computed using Fisher's Z transform if the number of observations is
    greater than 3. Please see Sokal and Rohlf pp. 575-580 and pg. 598-601 for
    more details regarding these techniques.

    Warning: the parametric p-value is unreliable when the method is spearman's
    and there are less than 11 observations in each vector.

    Returns the correlation coefficient (r or rho), the parametric p-value, a
    list of the r or rho values obtained from permuting the input, the
    nonparametric p-value, and a tuple for the confidence interval, with the
    first element being the lower bound of the confidence interval and the
    second element being the upper bound for the confidence interval. The
    confidence interval will be (None, None) if the number of observations is
    not greater than 3.

    x_items and y_items must be the same length, and cannot have fewer than 2
    elements each. If one or both of the input vectors do not have any
    variation, r or rho will be 0.0.

    Note: the parametric portion of this function is based on the correlation
    function in this module.

    Arguments:
        x_items - the first list of observations
        y_items - the second list of observations
        method - 'pearson' or 'spearman'
        tails - if None (the default), a two-sided test is performed. 'high'
            for a one-tailed test for positive association, or 'low' for a
            one-tailed test for negative association. This parameter affects
            both the parametric and nonparametric tests, but the confidence
            interval will always be two-sided
        permutations - the number of permutations to use in the nonparametric
            test. Must be a number greater than or equal to 0. If 0, the
            nonparametric test will not be performed. In this case, the list of
            correlation coefficients obtained from permutations will be empty,
            and the nonparametric p-value will be None
        confidence_level - the confidence level to use when constructing the
            confidence interval. Must be between 0 and 1 (exclusive)
    """
    # Perform some initial error checking.
    if method == 'pearson':
        corr_fn = pearson
    elif method == 'spearman':
        corr_fn = spearman
    else:
        raise ValueError("Invalid method '%s'. Must be either 'pearson' or "
                         "'spearman'." % method)
    if tails is not None and tails != 'high' and tails != 'low':
        raise ValueError("Invalid tail type '%s'. Must be either None, "
                         "'high', or 'low'." % tails)
    if permutations < 0:
        raise ValueError("Invalid number of permutations: %d. Must be greater "
                         "than or equal to zero." % permutations)
    if confidence_level <= 0 or confidence_level >= 1:
        raise ValueError("Invalid confidence level: %.4f. Must be between "
                         "zero and one." % confidence_level)

    # Calculate the correlation coefficient.
    corr_coeff = corr_fn(x_items, y_items)

    # Perform the parametric test first.
    x_items, y_items = array(x_items), array(y_items)
    n = len(x_items)
    df = n - 2
    if n < 3:
        parametric_p_val = 1
    else:
        try:
            t = corr_coeff / sqrt((1 - (corr_coeff * corr_coeff)) / df)
            parametric_p_val = t_tailed_prob(t, df, tails)
        except (ZeroDivisionError, FloatingPointError):
            # r/rho was presumably 1.
            parametric_p_val = 0

    # Perform the nonparametric test.
    permuted_corr_coeffs = []
    nonparametric_p_val = None
    better = 0
    for i in range(permutations):
        permuted_y_items = y_items[permutation(n)]
        permuted_corr_coeff = corr_fn(x_items, permuted_y_items)
        permuted_corr_coeffs.append(permuted_corr_coeff)

        if tails is None:
            if abs(permuted_corr_coeff) >= abs(corr_coeff):
                better += 1
        elif tails == 'high':
            if permuted_corr_coeff >= corr_coeff:
                better += 1
        elif tails == 'low':
            if permuted_corr_coeff <= corr_coeff:
                better += 1
        else:
            # Not strictly necessary since this was checked above, but included
            # for safety in case the above check gets removed or messed up. We
            # don't want to return a p-value of 0 if someone passes in a bogus
            # tail type somehow.
            raise ValueError("Invalid tail type '%s'. Must be either None, "
                             "'high', or 'low'." % tails)
    if permutations > 0:
        nonparametric_p_val = (better + 1) / (permutations + 1)

    # Compute the confidence interval for corr_coeff using Fisher's Z
    # transform.
    z_crit = abs(ndtri((1 - confidence_level) / 2))
    ci_low, ci_high = None, None

    if n > 3:
        try:
            ci_low = tanh(arctanh(corr_coeff) - (z_crit / sqrt(n - 3)))
            ci_high = tanh(arctanh(corr_coeff) + (z_crit / sqrt(n - 3)))
        except (ZeroDivisionError, FloatingPointError):
            # r/rho was presumably 1 or -1. Match what R does in this case.
            ci_low, ci_high = corr_coeff, corr_coeff

    return (corr_coeff, parametric_p_val, permuted_corr_coeffs,
            nonparametric_p_val, (ci_low, ci_high))


def correlation_matrix(series, as_rows=True):
    """Returns pairwise correlations between each pair of series.
    """
    return corrcoef(series, rowvar=as_rows)
    # unused codes below
    if as_rows:
        return corrcoef(transpose(array(series)))
    else:
        return corrcoef(array(series))


def regress(x, y):
    """Returns coefficients to the regression line "y=ax+b" from x[] and y[].

    Specifically, returns (slope, intercept) as a tuple from the regression of
    y on x, minimizing the error in y assuming that x is precisely known.

    Basically, it solves
        Sxx a + Sx b = Sxy
         Sx a +  N b = Sy
    where Sxy = \sum_i x_i y_i, Sx = \sum_i x_i, and Sy = \sum_i y_i.  The
    solution is
        a = (Sxy N - Sy Sx)/det
        b = (Sxx Sy - Sx Sxy)/det
    where det = Sxx N - Sx^2.  In addition,
        Var|a| = s^2 |Sxx Sx|^-1 = s^2 | N  -Sx| / det
           |b|       |Sx  N |          |-Sx Sxx|
        s^2 = {\sum_i (y_i - \hat{y_i})^2 \over N-2}
            = {\sum_i (y_i - ax_i - b)^2 \over N-2}
            = residual / (N-2)
        R^2 = 1 - {\sum_i (y_i - \hat{y_i})^2 \over \sum_i (y_i - \mean{y})^2}
            = 1 - residual/meanerror

    Adapted from the following URL:
    http://www.python.org/topics/scicomp/recipes_in_python.html
    """
    x, y = array(x, 'Float64'), array(y, 'Float64')
    N = len(x)
    Sx = sum(x)
    Sy = sum(y)
    Sxx = sum(x * x)
    Syy = sum(y * y)
    Sxy = sum(x * y)
    det = Sxx * N - Sx * Sx
    return (Sxy * N - Sy * Sx) / det, (Sxx * Sy - Sx * Sxy) / det


def regress_origin(x, y):
    """Returns coefficients to regression "y=ax+b" passing through origin.

    Requires vectors x and y of same length.
    See p. 351 of Zar (1999) Biostatistical Analysis.

    returns slope, intercept as a tuple.
    """
    x, y = array(x, 'Float64'), array(y, 'Float64')
    return sum(x * y) / sum(x * x), 0


def regress_R2(x, y):
    """Returns the R^2 value for the regression of x and y

    Used the method explained on pg 334 ofJ.H. Zar, Biostatistical analysis,
    fourth edition. 1999
    """
    slope, intercept = regress(x, y)
    coords = zip(x, y)
    Sx = Sy = Syy = SXY = 0.0
    n = float(len(y))
    for x, y in coords:
        SXY += x * y
        Sx += x
        Sy += y
        Syy += y * y
    Sxy = SXY - (Sx * Sy) / n
    regSS = slope * Sxy
    totSS = Syy - ((Sy * Sy) / n)
    return regSS / totSS


def regress_residuals(x, y):
    """reports the residual (error) for each point from the linear regression"""
    slope, intercept = regress(x, y)
    coords = zip(x, y)
    residuals = []
    for x, y in coords:
        e = y - (slope * x) - intercept
        residuals.append(e)
    return residuals


def stdev_from_mean(x):
    """returns num standard deviations from the mean of each val in x[]"""
    x = array(x)
    return (x - mean(x)) / std(x)


def regress_major(x, y):
    """Returns major-axis regression line of y on x.

    Use in cases where there is error in both x and y.
    """
    x, y = array(x), array(y)
    N = len(x)
    Sx = sum(x)
    Sy = sum(y)
    Sxx = sum(x * x)
    Syy = sum(y * y)
    Sxy = sum(x * y)
    var_y = (Syy - ((Sy * Sy) / N)) / (N - 1)
    var_x = (Sxx - ((Sx * Sx) / N)) / (N - 1)
    cov = (Sxy - ((Sy * Sx) / N)) / (N - 1)
    mean_y = Sy / N
    mean_x = Sx / N
    D = sqrt((var_y + var_x) * (var_y + var_x)
             - 4 * (var_y * var_x - (cov * cov)))
    eigen_1 = (var_y + var_x + D) / 2
    slope = cov / (eigen_1 - var_y)
    intercept = mean_y - (mean_x * slope)
    return (slope, intercept)


def z_test(a, popmean=0, popstdev=1, tails=None):
    """Returns z and probability score for a single sample of items.

    Calculates the z-score on ONE sample of items with mean x, given a
    population mean and standard deviation (parametric).

    Usage:   z, prob = z_test(a, popmean, popstdev, tails)

    z is a float; prob is a probability.
    a is a sample with Mean and Count.
    popmean should be the parametric population mean; 0 by default.
    popstdev should be the parametric population standard deviation, default=1.
    tails should be None (default), 'high', or 'low'.
    """
    try:
        z = (mean(a) - popmean) / popstdev * sqrt(len(a))
        return z, z_tailed_prob(z, tails)
    except (ValueError, TypeError, ZeroDivisionError, AttributeError,
            FloatingPointError):
        return None


def z_tailed_prob(z, tails):
    """Returns appropriate p-value for given z, depending on tails."""
    if tails == 'high':
        return z_high(z)
    elif tails == 'low':
        return z_low(z)
    else:
        return zprob(z)


def t_tailed_prob(t, df, tails):
    """Return appropriate p-value for given t and df, depending on tails."""
    if tails == 'high':
        return t_high(t, df)
    elif tails == 'low':
        return t_low(t, df)
    else:
        return tprob(t, df)


def reverse_tails(tails):
    """Swaps high for low or vice versa, leaving other values alone."""
    if tails == 'high':
        return 'low'
    elif tails == 'low':
        return 'high'
    else:
        return tails


def tail(prob, test):
    """If test is true, returns prob/2. Otherwise returns 1-(prob/2).
    """
    prob /= 2
    if test:
        return prob
    else:
        return 1 - prob


def combinations(n, k):
    """Returns the number of ways of choosing k items from n.
    """
    return exp(lgam(n + 1) - lgam(k + 1) - lgam(n - k + 1))


def multiple_comparisons(p, n):
    """Corrects P-value for n multiple comparisons.

    Calculates directly if p is large and n is small; resorts to logs
    otherwise to avoid rounding (1-p) to 1
    """
    if p > 1e-6:  # if p is large and n small, calculate directly
        return 1 - (1 - p) ** n
    else:
        return one_minus_exp(-n * p)


def multiple_inverse(p_final, n):
    """Returns p_initial for desired p_final with n multiple comparisons.

    WARNING: multiple_inverse is not very reliable when p_final is very close
    to 1 (say, within 1e-4) since we then take the ratio of two very similar
    numbers.
    """
    return one_minus_exp(log_one_minus(p_final) / n)


def multiple_n(p_initial, p_final):
    """Returns number of comparisons such that p_initial maps to p_final.

    WARNING: not very accurate when p_final is very close to 1.
    """
    return log_one_minus(p_final) / log_one_minus(p_initial)


def fisher(probs):
    """Uses Fisher's method to combine multiple tests of a hypothesis.

    -2 * SUM(ln(P)) gives chi-squared distribution with 2n degrees of freedom.
    """
    stat = -2 * log(array(probs)).sum()
    if isnan(stat):
        return nan
    else:
        try:
            return chi_high(stat, 2 * len(probs))
        except OverflowError as e:
            return nan


def f_value(a, b):
    """Returns the num df, the denom df, and the F value.

    a, b: lists of values, must have Variance attribute (recommended to
    make them Numbers objects.

    The F value is always calculated by dividing the variance of a by the
    variance of b, because R uses the same approach. In f_two_value it's
    decided what p-value is returned, based on the relative sizes of the
    variances.
    """
    if not any(a) or not any(b) or len(a) <= 1 or len(b) <= 1:
        raise ValueError("Vectors should contain more than 1 element")
    F = var(a) / var(b)
    dfn = len(a) - 1
    dfd = len(b) - 1
    return dfn, dfd, F


def f_two_sample(a, b, tails=None):
    """Returns the dfn, dfd, F-value and probability for two samples a, and b.

    a and b: should be independent samples of scores. Should be lists of
    observations (numbers).

    tails should be None(default, two-sided test), 'high' or 'low'.

    This implementation returns the same results as the F test in R.
    """
    dfn, dfd, F = f_value(a, b)
    if tails == 'low':
        return dfn, dfd, F, f_low(dfn, dfd, F)
    elif tails == 'high':
        return dfn, dfd, F, f_high(dfn, dfd, F)
    else:
        if var(a) >= var(b):
            side = 'right'
        else:
            side = 'left'
        return dfn, dfd, F, fprob(dfn, dfd, F, side=side)


def ANOVA_one_way(a):
    """Performs a one way analysis of variance

    a is a list of lists of observed values. Each list is the values
    within a category. The analysis must include 2 or more categories(lists).
    Each category of the list, and overall list, is converted to a numpy array.

    An F value is first calculated as the variance of the group means
    divided by the mean of the within-group variances.
    """
    #a = array(a)
    group_means = []
    group_variances = []
    num_cases = 0  # total observations in all groups
    all_vals = []
    for i in a:
        num_cases += len(i)
        group_means.append(mean(i))
        group_variances.append(i.var(ddof=1) * (len(i) - 1))
        all_vals.extend(i)

    # Get within Group variances (denominator)
    dfd = num_cases - len(group_means)
    # need to add a check -- if the sum of the group variances is zero it will
    # error, but only if the between_Groups value is not zero
    within_Groups = sum(group_variances) / dfd
    if within_Groups == 0.:
        return nan, nan
    # Get between Group variances (numerator)
    all_vals = array(all_vals)
    grand_mean = all_vals.mean()
    between_Groups = 0
    for i in a:
        diff = i.mean() - grand_mean
        diff_sq = diff * diff
        x = diff_sq * len(i)
        between_Groups += x

    dfn = len(group_means) - 1
    between_Groups = between_Groups / dfn
    F = between_Groups / within_Groups
    return F, f_high(dfn, dfd, F)


def MonteCarloP(value, rand_values, tail='high'):
    """takes a true value and a list of random values as
        input and returns a p-value

    tail indicates which side of the distribution to look at:
        low = look for smaller values than expected by chance
        high = look for larger values than expected by chance
    """
    pop_size = len(rand_values)
    rand_values.sort()
    if tail == 'high':
        num_better = pop_size
        for i, curr_val in enumerate(rand_values):
            if value <= curr_val:
                num_better = i
                break
        p_val = 1 - (num_better / pop_size)
    elif tail == 'low':
        num_better = pop_size
        for i, curr_val in enumerate(rand_values):
            if value < curr_val:
                num_better = i
                break
        p_val = num_better / pop_size
    return p_val


def sign_test(success, trials, alt="two sided"):
    """Returns the probability for the sign test.

    Arguments:
        - success: the number of successes
        - trials: the number of trials
        - alt: the alternate hypothesis, one of 'less', 'greater', 'two sided'
          (default).
    """
    lo = ["less", "lo", "lower", "l"]
    hi = ["greater", "hi", "high", "h", "g"]
    two = ["two sided", "2", 2, "two tailed", "two"]
    alt = alt.lower().strip()
    if alt in lo:
        p = binomial_low(success, trials, 0.5)
    elif alt in hi:
        success -= 1
        p = binomial_high(success, trials, 0.5)
    elif alt in two:
        success = min(success, trials - success)
        hi = 1 - binomial_high(success, trials, 0.5)
        lo = binomial_low(success, trials, 0.5)
        p = hi + lo
    else:
        raise RuntimeError("alternate [%s] not in %s" % (lo + hi + two))
    return p


def ks_test(x, y=None, alt="two sided", exact=None, warn_for_ties=True):
    """Returns the statistic and probability from the Kolmogorov-Smirnov test.

    Arguments:
        - x, y: vectors of numbers whose distributions are to be compared.
        - alt: the alternative hypothesis, default is 2-sided.
        - exact: whether to compute the exact probability
        - warn_for_ties: warns when values are tied. This should left at True
          unless a monte carlo variant, like ks_boot, is being used.

    Note the 1-sample cases are not implemented, although their cdf's are
    implemented in ks.py"""
    # translation from R 2.4
    num_x = len(x)
    num_y = None
    x = zip(x, zeros(len(x), int))
    lo = ["less", "lo", "lower", "l", "lt"]
    hi = ["greater", "hi", "high", "h", "g", "gt"]
    two = ["two sided", "2", 2, "two tailed", "two", "two.sided"]
    Pval = None
    # in anticipation of actually implementing the 1-sample cases
    if y is not None:
        num_y = len(y)
        y = zip(y, ones(len(y), int))
        n = num_x * num_y / (num_x + num_y)
        combined = x + y
        if len(set(combined)) < num_x + num_y:
            ties = True
        else:
            ties = False

        combined = array(combined, dtype=[('stat', float), ('sample', int)])
        combined.sort(order='stat')
        cumsum = zeros(combined.shape[0], float)
        scales = array([1 / num_x, -1 / num_y])
        indices = combined['sample']
        cumsum = scales.take(indices)
        cumsum = cumsum.cumsum()
        if exact is None:
            exact = num_x * num_y < 1e4

        if alt in two:
            stat = max(fabs(cumsum))
        elif alt in lo:
            stat = -cumsum.min()
        elif alt in hi:
            stat = cumsum.max()
        else:
            raise RuntimeError("Unknown alt: %s" % alt)
        if exact and alt in two and not ties:
            Pval = 1 - psmirnov2x(stat, num_x, num_y)
    else:
        raise NotImplementedError

    if Pval is None:
        if alt in two:
            Pval = 1 - pkstwo(sqrt(n) * stat)
        else:
            Pval = exp(-2 * n * stat ** 2)

    if ties and warn_for_ties:
        warnings.warn("Cannot compute correct KS probability with ties")

    try:  # if numpy arrays were input, the Pval can be an array of len==1
        Pval = Pval[0]
    except (TypeError, IndexError):
        pass
    return stat, Pval


def _get_bootstrap_sample(x, y, num_reps):
    """yields num_reps random samples drawn with replacement from x and y"""
    combined = array(list(x) + list(y))
    total_obs = len(combined)
    num_x = len(x)
    for i in range(num_reps):
        # sampling with replacement
        indices = randint(0, total_obs, total_obs)
        sampled = combined.take(indices)
        # split into the two populations
        sampled_x = sampled[:num_x]
        sampled_y = sampled[num_x:]
        yield sampled_x, sampled_y


def ks_boot(x, y, alt="two sided", num_reps=1000):
    """Monte Carlo (bootstrap) variant of the Kolmogorov-Smirnov test. Useful
    for when there are ties.

    Arguments:
        - x, y: vectors of numbers
        - alt: alternate hypothesis, as per ks_test
        - num_reps: number of replicates for the  bootstrap"""
    # based on the ks_boot method in the R Matching package
    # see http://sekhon.berkeley.edu/matching/
    # One important difference is I preserve the original sample sizes
    # instead of making them equal
    tol = MACHEP * 100
    combined = array(list(x) + list(y))
    observed_stat, _p = ks_test(x, y, exact=False, warn_for_ties=False)
    total_obs = len(combined)
    num_x = len(x)
    num_greater = 0
    for sampled_x, sampled_y in _get_bootstrap_sample(x, y, num_reps):
        sample_stat, _p = ks_test(sampled_x, sampled_y, alt=alt, exact=False,
                                  warn_for_ties=False)
        if sample_stat >= (observed_stat - tol):
            num_greater += 1
    return observed_stat, num_greater / num_reps


def mw_test(n1, n2):
    """Compute Mann-Whitney U (equivalent to Wilcoxon ranked sum) stat.

    This function computes the MWU statistic which is equivalent to the
    Wilcoxon ranked sum test. It then computes the (two-tail) pval based on
    the normal approximation. Two tails is appropriate because we do not know
    which of our groups has a higher mean, thus our alternate hypothesis is that
    the distributions from which the two samples come are not the same (FA!=FB)
    and we must account for E[FA] > E[FB] and E[FB] < E[FA].

    Implementation of test from Sokal and Rolhf, Biometry, pgs 427-431.
    Specifically the algorithm is derived from pgs 429-430 under heading
    'The Wilcoxon two-sample test'.
    C = n1*n2 + n2(n2+1)/2 - sum(ranks of n2)
    U = max(C, n1*n2 - C)

    n1 and n2 are lists or arrays of numeric values.
    """
    # find smaller sample, defined historically as n2. modify the names so we
    # don't risk modifying data outside the scope of the function.
    if len(n2) > len(n1):
        sn1, sn2 = array(n2), array(n1)
    else:
        sn1, sn2 = array(n1), array(n2)
    # sum the ranks of s2 by using the searchsorted magic. the logic is that we
    # use a sorted copy of the data from both groups (n1 and n2) to figure out
    # at what index we would insert the values from sample 2. by assessing the
    # difference between the index that value x would be inserted in if we were
    # doing left insertion versus right insertion, we can tell how many values
    # are tied with x. this allows us to calculate the average ranks easily.
    data = sorted(hstack([sn1, sn2]))
    ssl = searchsorted(data, sn2, 'left')
    ssr = searchsorted(data, sn2, 'right')
    sum_sn2_ranks = ((ssl + ssr + 1) / 2.).sum()
    ln1, ln2 = sn1.size, sn2.size
    C = (ln1 * ln2) + (ln2 * (ln2 + 1) / 2.) - sum_sn2_ranks
    U = max(C, ln1 * ln2 - C)
    # now we calculate the pvalue using the normal approximation and the two
    # tailed test. our formula corrects for ties, because in the case where
    # there are no ties, the forumla on the bottom of pg 429=the formula on the
    # bottom of pg 430.
    numerator = (U - ln1 * ln2 / 2.)
    # follwing three lines give the T value in the formula on page 430. same
    # logic as above; we calculate the left and right indices of the unique
    # values for all combined data from both samples, then calculate ti**3-ti
    # for each value.
    ux = unique(data)
    uxl = searchsorted(data, ux, 'left')
    uxr = searchsorted(data, ux, 'right')
    T = _corr_kw(uxr - uxl).sum()
    denominator = sqrt(((ln1 * ln2) / float((ln1 + ln2) * (ln1 + ln2 - 1))) * (((ln1 + ln2) ** 3
                                                                                - (ln1 + ln2) - T) / 12.))
    if denominator == 0:
        # Warning: probability of U can't be calculated by mw_test
        # because all ranks of data were tied. Returning nan as pvalue.
        return U, nan
    else:
        pval = zprob(numerator / float(denominator))
        return U, pval


def mw_boot(x, y, num_reps=1000):
    """Monte Carlo (bootstrap) variant of the Mann-Whitney test.

    Arguments:
        - x, y: vectors of numbers
        - num_reps: number of replicates for the  bootstrap

    Uses the same Monte-Carlo resampling code as kw_boot
    """
    tol = MACHEP * 100
    combined = array(list(x) + list(y))
    observed_stat, obs_p = mw_test(x, y)
    total_obs = len(combined)
    num_x = len(x)
    num_greater = 0
    for sampled_x, sampled_y in _get_bootstrap_sample(x, y, num_reps):
        sample_stat, sample_p = mw_test(sampled_x, sampled_y)
        if sample_stat >= (observed_stat - tol):
            num_greater += 1
    return observed_stat, num_greater / num_reps


def permute_2d(m, p):
    """Performs 2D permutation of matrix m according to p."""
    return m[p][:, p]
    # unused below
    m_t = transpose(m)
    r_t = take(m_t, p, axis=0)
    return take(transpose(r_t), p, axis=0)


def mantel(m1, m2, n):
    """Compares two distance matrices. Reports P-value for correlation.

    The p-value is based on a two-sided test.

    WARNING: The two distance matrices must be symmetric, hollow distance
    matrices, as only the lower triangle (excluding the diagonal) will be used
    in the calculations (matching R's vegan::mantel function).

    This function is retained for backwards-compatibility. Please use
    mantel_test() for more control over how the test is performed.
    """
    return mantel_test(m1, m2, n)[0]


def mantel_test(m1, m2, n, alt="two sided",
                suppress_symmetry_and_hollowness_check=False):
    """Runs a Mantel test on two distance matrices.

    Returns the p-value, Mantel correlation statistic, and a list of Mantel
    correlation statistics for each permutation test.

    WARNING: The two distance matrices must be symmetric, hollow distance
    matrices, as only the lower triangle (excluding the diagonal) will be used
    in the calculations (matching R's vegan::mantel function).

    Arguments:
        m1  - the first distance matrix to use in the test (should be a numpy
            array or convertible to a numpy array)
        m2  - the second distance matrix to use in the test (should be a numpy
            array or convertible to a numpy array)
        n   - the number of permutations to test when calculating the p-value
        alt - the type of alternative hypothesis to test (can be either
            'two sided' for a two-sided test, 'greater' or 'less' for one-sided
            tests)
        suppress_symmetry_and_hollowness_check - by default, the input distance
            matrices will be checked for symmetry and hollowness. It is
            recommended to leave this check in place for safety, as the check
            is fairly fast. However, if you *know* you have symmetric and
            hollow distance matrices, you can disable this check for small
            performance gains on extremely large distance matrices
    """
    # Perform some sanity checks on our input.
    if alt not in ("two sided", "greater", "less"):
        raise ValueError("Unrecognized alternative hypothesis. Must be either "
                         "'two sided', 'greater', or 'less'.")
    m1, m2 = asarray(m1), asarray(m2)
    if m1.shape != m2.shape:
        raise ValueError("Both distance matrices must be the same size.")
    if n < 1:
        raise ValueError("The number of permutations must be greater than or "
                         "equal to one.")
    if not suppress_symmetry_and_hollowness_check:
        if not (is_symmetric_and_hollow(m1) and is_symmetric_and_hollow(m2)):
            raise ValueError("Both distance matrices must be symmetric and "
                             "hollow.")

    # Get a flattened list of lower-triangular matrix elements (excluding the
    # diagonal) in column-major order. Use these values to calculate the
    # correlation statistic.
    m1_flat, m2_flat = _flatten_lower_triangle(m1), _flatten_lower_triangle(m2)
    orig_stat = pearson(m1_flat, m2_flat)

    # Run our permutation tests so we can calculate a p-value for the test.
    size = len(m1)
    better = 0
    perm_stats = []
    for i in range(n):
        perm = permute_2d(m1, permutation(size))
        perm_flat = _flatten_lower_triangle(perm)
        r = pearson(perm_flat, m2_flat)

        if alt == 'two sided':
            if abs(r) >= abs(orig_stat):
                better += 1
        else:
            if ((alt == 'greater' and r >= orig_stat) or
                    (alt == 'less' and r <= orig_stat)):
                better += 1
        perm_stats.append(r)
    return (better + 1) / (n + 1), orig_stat, perm_stats


def is_symmetric_and_hollow(matrix):
    return (matrix.T == matrix).all() and (trace(matrix) == 0)


def _flatten_lower_triangle(matrix):
    """Returns a list containing the flattened lower triangle of the matrix.

    The returned list will contain the elements in column-major order. The
    diagonal will be excluded.

    Arguments:
        matrix - numpy array containing the matrix data
    """
    matrix = asarray(matrix)
    flattened = []
    for col_num in range(matrix.shape[1]):
        for row_num in range(matrix.shape[0]):
            if col_num < row_num:
                    flattened.append(matrix[row_num][col_num])
    return flattened

# Start functions for distance_matrix_permutation_test


def distance_matrix_permutation_test(matrix, cells, cells2=None,
                                     f=t_two_sample, tails=None, n=1000, return_scores=False,
                                     is_symmetric=True):
    """performs a monte carlo permutation test to determine if the
    values denoted in cells are significantly different than the rest
    of the values in the matrix

    matrix: a numpy array
    cells: a list of indices of special cells to compare to the rest of the
        matrix
    cells2: an optional list of indices to compare cells to. If set to None
        (default), compares cells to the rest of the matrix
    f: the statistical test used. Should take a "tails" parameter as input
    tails: can be None(default), 'high', or 'low'. Input into f.
    n: the number of replicates in the Monte Carlo simulations
    is_symmetric: corrects if the matrix is symmetric. Need to only look at
        one half otherwise the degrees of freedom value will be incorrect.
    """
    # if matrix is symmetric convert all indices to lower trangular
    if is_symmetric:
        cells = get_ltm_cells(cells)
        if cells2:
            cells2 = get_ltm_cells(cells2)
    # pull out the special values
    special_values, other_values = \
        get_values_from_matrix(matrix, cells, cells2, is_symmetric)
    # calc the stat and parameteric p-value for real data
    stat, p = f(special_values, other_values, tails)
    # calc for randomized matrices
    count_more_extreme = 0
    stats = []
    indices = range(len(matrix))
    for k in range(n):
        # shuffle the order of indices, and use those to permute the matrix
        permuted_matrix = permute_2d(matrix, permutation(indices))
        special_values, other_values = \
            get_values_from_matrix(permuted_matrix, cells,
                                   cells2, is_symmetric)
        # calc the stat and p for a random subset (we don't do anything
        # with these p-values, we only use the current_stat value)
        current_stat, current_p = f(special_values, other_values, tails)
        stats.append(current_stat)
        if tails is None:
            if abs(current_stat) > abs(stat):
                count_more_extreme += 1
        elif tails == 'low':
            if current_stat < stat:
                count_more_extreme += 1
        elif tails == 'high':
            if current_stat > stat:
                count_more_extreme += 1

    # pack up the parametric stat, parametric p, and empirical p; calc the
    # the latter in the process
    result = [stat, p, count_more_extreme / n]
    # append the scores of the n tests if requested
    if return_scores:
        result.append(stats)
    return tuple(result)


def get_values_from_matrix(matrix, cells, cells2=None, is_symmetric=True):
    """get values from matrix positions in cells and cells2

        matrix: the numpy array from which values should be taken
        cells: indices of first set of requested values
        cells2: indices of second set of requested values or None
         if they should be randomly selected
        is_symmetric: True if matrix is symmetric

    """

    # pull cells values
    cells_values = [matrix[i] for i in cells]
    # pull cells2 values
    if cells2:
        cells2_values = [matrix[i] for i in cells2]
    # or generate the indices and grab them if they
    # weren't passed in
    else:
        cells2_values = []
        for i, val_i in enumerate(matrix):
            for j, val in enumerate(val_i):
                if is_symmetric:
                    if (i, j) not in cells and i > j:
                        cells2_values.append(val)
                else:
                    if (i, j) not in cells:
                        cells2_values.append(val)
    return cells_values, cells2_values


def get_ltm_cells(cells):
    """converts matrix indices so all are below the diagonal

        cells: list of indices into a 2D integer-indexable object
         (typically a list or lists of array of arrays)

    """
    new_cells = []
    for cell in cells:
        if cell[0] < cell[1]:
            new_cells.append((cell[1], cell[0]))
        elif cell[0] > cell[1]:
            new_cells.append(cell)
    # remove duplicates
    new_cells = set(new_cells)
    return list(new_cells)

# End functions for distance_matrix_permutation_test


def fdr_correction(pvals):
    """Adjust pvalues for multiple tests using the false discovery rate method.

    In short: ranks the p-values in ascending order and multiplies each p-value
    by the number of comparisons divided by the rank of the p-value in the
    sorted list. Input is list of floats.

    Does *not* assume pvals is sorted.
    """
    tmp = array(pvals).astype(float)  # this converts Nones to nans
    return tmp * tmp.size / (1. + argsort(argsort(tmp)).astype(float))


def benjamini_hochberg_step_down(pvals):
    """Perform Benjamini and Hochberg's 1995 FDR step down procedure.

    In short, compute  the fdr adjusted pvals (ap_i's), and working from
    the largest to smallest, compare ap_i to ap_i-1. If ap_i < ap_i-1 set ap_i-1
    equal to ap_i.

    Does *not* assume pvals is sorted
    """
    tmp = fdr_correction(pvals)
    corrected_vals = empty(len(pvals))
    max_pval = 1.
    for i in argsort(pvals)[::-1]:
        if tmp[i] < max_pval:
            corrected_vals[i] = tmp[i]
            max_pval = tmp[i]
        else:
            corrected_vals[i] = max_pval
    return corrected_vals


def bonferroni_correction(pvals):
    """Adjust pvalues for multiple tests using the Bonferroni method.

    In short: multiply all pvals by the number of comparisons."""
    return (
        array(pvals, dtype=float) * len(pvals)  # float conversion: Nones->nans
    )


def fisher_z_transform(r):
    """Calculate the Fisher Z transform of a correlation coefficient.

    Relies on formulation in Sokal and Rohlf Biometry pg 575.
    """
    if abs(r) == 1:  # fisher z transform is undefined, have to return nan
        return nan
    return .5 * log((1. + r) / (1. - r))


def z_transform_pval(z, n):
    '''Calculate two tailed probability of value more extreme than z given n.

    Relies on formulation in Sokal and Rohlf Biometry pg 576.
    '''
    if n <= 3:  # sample size must be greater than 3 otherwise this transform
        # isn't supported.
        return nan
    return zprob(z * ((n - 3) ** .5))


def inverse_fisher_z_transform(z):
    """Calculate the inverse of the Fisher Z transform on a z value.

    Relies on formulation in Sokal and Rohlf Biometry pg 576.
    """
    return ((e ** (2 * z)) - 1.) / ((e ** (2 * z)) + 1.)


def fisher_population_correlation(corrcoefs, sample_sizes):
    """Calculate population rho, homogeneity from corrcoefs using Z transform.

<<<<<<< HEAD
    Derived from Biometry pg 580-581. Their discussion seems to be partially 
    based on "Tests of Homogeneity of Independent Correlation Coefficients" by
    Helena Kraemer, Psychoometrika Vol. 44 No. 3 September 1979. 

    The null hypothesis for this test is that there is no heterogeneity in the 
    population (i.e. all the sampled populations have the same correlation 
    coefficient). For example, a returned h_val < .05 means that: assuming that 
    the populations from which your corrcoefs are generated all have the same 
    rho, you would find the heterogeneity in the sample of those population 
    corrcoefs that you are testing less than 5 percent of the time. This would 
    mean you would like reject H0 in favor of H1 and find that the populations 
    you sampled really do have different rho values. 

    The script will combine all non-nan corrcoefs to test the h_val and return 
    the combined correlation coefficient. 

    Inputs:
     corrcoefs - list of floats in [-1.0, 1.0], correlation coefficients that 
      are to be tested for homogeneity. 
     sample_sizes - list of ints, sizes of the samples from which the
      correlation coefficients came. 
    Outputs:
     rho - float in [-1.0, 1.0], the combined population rho.
     h_val - float in [0, 1.0], the probability of homgeneity.
=======
    Exclude pvals of nan.
>>>>>>> 6a557c38
    """
    tmp_rs = array(corrcoefs)
    tmp_ns = array(sample_sizes)
    # make checks for nans and exclude them as they will cause things to break
    rs = tmp_rs[~isnan(tmp_rs)]
    ns = tmp_ns[~isnan(tmp_rs)]
    if not (ns > 3).all():
        # not all samples have size > 3 which causes 0 varaince estimation.
        # thus we must return nan for pval and h_val
        return nan, nan
    if not len(ns) > 1:
        # only one sample, because of reduced degrees of freedom must have at
        # least two samples to calculate the homogeneity.
        return nan, nan
    # calculate zs
    zs = array(map(fisher_z_transform, rs))
    # calculate variance weighted z average = z_bar
    z_bar = (zs * (ns - 3)).sum() / float((ns - 3).sum())
    rho = inverse_fisher_z_transform(z_bar)
    # calculate homogeneity
<<<<<<< HEAD
    x_2 = ((ns-3)*(zs-z_bar)**2).sum()
    # if chisqprob gets x_2=nan it will get stuck in an optimization loop that 
    # won't end.
    if isnan(x_2):
        h_val = nan
    else:
        h_val = chisqprob(x_2, len(ns)-1)
=======
    x_2 = ((ns - 3) * (zs - z_bar) ** 2).sum()
    h_val = chisqprob(x_2, len(ns) - 1)
>>>>>>> 6a557c38
    return rho, h_val


def assign_correlation_pval(corr, n, method, permutations=None,
                            perm_test_fn=None, v1=None, v2=None):
    '''Assign pval to a correlation score with given method.

    This function will assign significance to the correlation score passed given
    the method that is passed. Some of the methods are appropriate only for
    certain types of data and there is no way for this test to determine the
    appropriateness, thus you must use this function only when with the proper
    prior knowledge. The 'parametric_t_distribution' method is described in
    Sokal and Rohlf Biometry pg. 576, the 'fisher_z_transform' method is
    described on pg 576 and 577. The 'bootstrap' method calculates the given
    correlation permutations number of times using perm_test_fn.
    Also note, this does *not* take the place of FDR correction.
    Inputs:
     corr - float, correlation score from Kendall's Tau, Spearman's Rho, or
     Pearson.
     n - length of the vectors that were correlated.
     method - str in ['parametric_t_distribution', 'fisher_z_transform',
     'bootstrapped', 'kendall'].
     permutations - int, number of permutations to use if bootstrapped selected.
     perm_test_fn - function, to use to calculate correlation if permuation test
     desired.
     v1, v2 = 1D vectors of numerics, passed if method='bootstrapped'
    '''
    if method == 'parametric_t_distribution':
        df = n - 2
        assert df > 1, "Must have more than 1 degree of freedom. Can't Continue."
        try:
            ts = corr * ((df / (1. - corr ** 2)) ** .5)
            return tprob(ts, df)  # two tailed test because H0 is corr=0
        except (ValueError, FloatingPointError, ZeroDivisionError):
            # something unpleasant happened, most likely r or rho where +- 1
            # which means the parametric p val should be 1 or 0 or nan
            return nan
    elif method == 'fisher_z_transform':
        # Sokal and Rohlf indicate that for n<50, the Fisher Z transform for
        # assigning correlation probabilities is not accurate. Currently no
        # check is in place
        z = fisher_z_transform(corr)
        # the z transform pval compares against a t distribution with inf
        # degrees of freedom which is equal to a z distribution.
        return z_transform_pval(z, n)
    elif method == 'bootstrapped':
        if any([v1 is None, v2 is None, permutations is None, perm_test_fn is None]):
            raise ValueError('You must specify vectors, permutation ' +
                             'function, and number of permutations to calculate ' +
                             'bootstrapped pvalues. Cant continue.')
        r = empty(permutations)
        for i in range(permutations):
            r[i] = perm_test_fn(v1, permutation(v2))
        return (abs(r) >= abs(corr)).sum() / float(permutations)
    elif method == 'kendall':
        return kendall_pval(corr, n)

    else:
        raise ValueError("'%s' method is unknown." % method)


def fisher_confidence_intervals(test_stat, n, confidence_level=.95):
    """Calc confidence interval of test_stat using Fishers Z transform.

    Fishers Z transform is described in Sokal and Rolhf.
    Inputs:
     test_stat - numeric, the correlation coefficient whose significance we are
      to test.
     n - int, length of vectors that were correlated.
     confidence_level - float in (0,1), level of confidence we want for the
      intervals.
    """
    # compute confidence intervals using fishers z transform
    z_crit = abs(ndtri((1 - confidence_level) / 2.))
    ci_low, ci_high = None, None
    if n > 3:
        try:
            ci_low = tanh(arctanh(test_stat) - (z_crit / sqrt(n - 3)))
            ci_high = tanh(arctanh(test_stat) + (z_crit / sqrt(n - 3)))
        except (ZeroDivisionError, FloatingPointError):
            # r or rho was presumably 1 or -1. Match what R does in this case.
            # feel like nan should be returned here given that we can't make
            # the calculation
            ci_low, ci_high = test_stat, test_stat
    return ci_low, ci_high


def cscore(v1, v2):
    '''Calculate C-score between v1 and v2 according to Stone and Roberts 1990.

    This function calculates the C-score between equal length vectors v1 and v2
    according to the formulation given in Stone and Roberts 1990, Oecologia
    85: 74-79.
    v1, v2 - 1d arrays of equal length.
    '''
    v1_b = v1.astype(bool)
    v2_b = v2.astype(bool)
    sij = (v1_b * v2_b).sum()
    return (v1_b.sum() - sij) * (v2_b.sum() - sij)<|MERGE_RESOLUTION|>--- conflicted
+++ resolved
@@ -1879,7 +1879,6 @@
 def fisher_population_correlation(corrcoefs, sample_sizes):
     """Calculate population rho, homogeneity from corrcoefs using Z transform.
 
-<<<<<<< HEAD
     Derived from Biometry pg 580-581. Their discussion seems to be partially 
     based on "Tests of Homogeneity of Independent Correlation Coefficients" by
     Helena Kraemer, Psychoometrika Vol. 44 No. 3 September 1979. 
@@ -1904,9 +1903,6 @@
     Outputs:
      rho - float in [-1.0, 1.0], the combined population rho.
      h_val - float in [0, 1.0], the probability of homgeneity.
-=======
-    Exclude pvals of nan.
->>>>>>> 6a557c38
     """
     tmp_rs = array(corrcoefs)
     tmp_ns = array(sample_sizes)
@@ -1927,7 +1923,6 @@
     z_bar = (zs * (ns - 3)).sum() / float((ns - 3).sum())
     rho = inverse_fisher_z_transform(z_bar)
     # calculate homogeneity
-<<<<<<< HEAD
     x_2 = ((ns-3)*(zs-z_bar)**2).sum()
     # if chisqprob gets x_2=nan it will get stuck in an optimization loop that 
     # won't end.
@@ -1935,10 +1930,6 @@
         h_val = nan
     else:
         h_val = chisqprob(x_2, len(ns)-1)
-=======
-    x_2 = ((ns - 3) * (zs - z_bar) ** 2).sum()
-    h_val = chisqprob(x_2, len(ns) - 1)
->>>>>>> 6a557c38
     return rho, h_val
 
 
