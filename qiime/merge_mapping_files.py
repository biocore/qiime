#!/usr/bin/env python
# File created on 30 Nov 2009.
from __future__ import division

__author__ = "Greg Caporaso"
__copyright__ = "Copyright 2011, The QIIME Project"
__credits__ = ["Greg Caporaso", "Daniel McDonald", "Adam Robbins-Pianka"]
__license__ = "GPL"
__version__ = "1.8.0-dev"
__maintainer__ = "Greg Caporaso"
__email__ = "gregcaporaso@gmail.com"

from qiime.util import MetadataMap

<<<<<<< HEAD
def merge_mapping_files(mapping_files, no_data_value='no_data'):
    """ Merge list of mapping files into a single mapping file 
    
=======

def merge_mapping_files(mapping_files, no_data_value='no_data'):
    """ Merge list of mapping files into a single mapping file

>>>>>>> 3f16b2bc
        mapping_files: open file objects containing mapping data
        no_data_value: value to be used in cases where there is no
         mapping field associated with a sample ID (default: 'no_data')
    """
<<<<<<< HEAD
    metadata_maps = map(MetadataMap.parseMetadataMap, mapping_files)
    merged = sum(metadata_maps[1:], metadata_maps[0])
    merged.no_data_value = no_data_value
    return merged
=======
    mapping_data = defaultdict(dict)
    all_headers = set([])

    # iterate over mapping files, parsing each
    for mapping_file in mapping_files:
        current_data, current_headers, current_comments = \
            parse_mapping_file(mapping_file, strip_quotes=False)
        all_headers.update(set(current_headers))

        for entry in current_data:
            current_values = {k: v for k, v in zip(current_headers, entry)}
            sample_id = current_values['SampleID']

            if sample_id in mapping_data:
                # if the sample id has already been seen, confirm that
                # there is no conflicting values across the different
                # mapping files (e.g., pH=5.0 and pH=6.0)- if there is,
                # raise a ValueError
                previous_data = mapping_data[sample_id]

                for key in current_values:
                    if key not in previous_data:
                        continue

                    if current_values[key] != previous_data[key]:
                        raise ValueError("Different values provided for %s for"
                                         "sample %s in different mapping files."
                                         % (key, sample_id))

            mapping_data[sample_id].update(current_values)

    # remove and place the fields whose order is important
    ordered_beginning = []
    for e in ['SampleID', 'BarcodeSequence', 'LinkerPrimerSequence']:
        if e in all_headers:
            all_headers.remove(e)
            ordered_beginning.append(e)

    ordered_end = []
    for e in ['Description']:
        if e in all_headers:
            all_headers.remove(e)
            ordered_end.append(e)

    ordered_headers = ordered_beginning + list(all_headers) + ordered_end

    # generate the mapping file lines containing all fields
    result = ['#' + '\t'.join(ordered_headers)]
    for sample_id, data in mapping_data.items():
        values = [data.get(k, no_data_value) for k in ordered_headers]
        result.append('\t'.join(values))

    return result


def write_mapping_file(mapping_data, output_fp):
    """ Write list of mapping_data to output_fp """
    f = open(output_fp, 'w')
    f.write('\n'.join(mapping_data))
    f.write('\n')
    f.close()
>>>>>>> 3f16b2bc
<|MERGE_RESOLUTION|>--- conflicted
+++ resolved
@@ -12,85 +12,13 @@
 
 from qiime.util import MetadataMap
 
-<<<<<<< HEAD
 def merge_mapping_files(mapping_files, no_data_value='no_data'):
     """ Merge list of mapping files into a single mapping file 
-    
-=======
-
-def merge_mapping_files(mapping_files, no_data_value='no_data'):
-    """ Merge list of mapping files into a single mapping file
-
->>>>>>> 3f16b2bc
         mapping_files: open file objects containing mapping data
         no_data_value: value to be used in cases where there is no
-         mapping field associated with a sample ID (default: 'no_data')
+        mapping field associated with a sample ID (default: 'no_data')
     """
-<<<<<<< HEAD
     metadata_maps = map(MetadataMap.parseMetadataMap, mapping_files)
     merged = sum(metadata_maps[1:], metadata_maps[0])
     merged.no_data_value = no_data_value
-    return merged
-=======
-    mapping_data = defaultdict(dict)
-    all_headers = set([])
-
-    # iterate over mapping files, parsing each
-    for mapping_file in mapping_files:
-        current_data, current_headers, current_comments = \
-            parse_mapping_file(mapping_file, strip_quotes=False)
-        all_headers.update(set(current_headers))
-
-        for entry in current_data:
-            current_values = {k: v for k, v in zip(current_headers, entry)}
-            sample_id = current_values['SampleID']
-
-            if sample_id in mapping_data:
-                # if the sample id has already been seen, confirm that
-                # there is no conflicting values across the different
-                # mapping files (e.g., pH=5.0 and pH=6.0)- if there is,
-                # raise a ValueError
-                previous_data = mapping_data[sample_id]
-
-                for key in current_values:
-                    if key not in previous_data:
-                        continue
-
-                    if current_values[key] != previous_data[key]:
-                        raise ValueError("Different values provided for %s for"
-                                         "sample %s in different mapping files."
-                                         % (key, sample_id))
-
-            mapping_data[sample_id].update(current_values)
-
-    # remove and place the fields whose order is important
-    ordered_beginning = []
-    for e in ['SampleID', 'BarcodeSequence', 'LinkerPrimerSequence']:
-        if e in all_headers:
-            all_headers.remove(e)
-            ordered_beginning.append(e)
-
-    ordered_end = []
-    for e in ['Description']:
-        if e in all_headers:
-            all_headers.remove(e)
-            ordered_end.append(e)
-
-    ordered_headers = ordered_beginning + list(all_headers) + ordered_end
-
-    # generate the mapping file lines containing all fields
-    result = ['#' + '\t'.join(ordered_headers)]
-    for sample_id, data in mapping_data.items():
-        values = [data.get(k, no_data_value) for k in ordered_headers]
-        result.append('\t'.join(values))
-
-    return result
-
-
-def write_mapping_file(mapping_data, output_fp):
-    """ Write list of mapping_data to output_fp """
-    f = open(output_fp, 'w')
-    f.write('\n'.join(mapping_data))
-    f.write('\n')
-    f.close()
->>>>>>> 3f16b2bc
+    return merged