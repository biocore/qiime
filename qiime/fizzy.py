--- conflicted
+++ resolved
@@ -68,22 +68,12 @@
 
 	for id_set in observation_names:
 		if(id_set not in obj):
-<<<<<<< HEAD
 			raise ValueError("Unknown observation name supplied. Make sure that the observation name is in map file you specified")
 		if(column_name not in obj[id_set]):
-			raise ValueError("Unknown observation name supplied. Make sure that the observation name is in map file you specified")
-=======
-			raise ValueError("""Unknown observation name supplied. Make sure that the
-			observation name is in map file you specified""")
-
-		if(column_name not in obj[id_set]):
-			raise ValueError("""Unknown observation name supplied. Make sure that the
-			observation name is in map file you specified""")
-
->>>>>>> 7c731028
+			raise ValueError("Unknown class name supplied. Make sure that the column name is in map file you specified")
 		label_full.append(obj[id_set][column_name])
-
-	# now that we have the full class labels we need to determine
+	
+  # now that we have the full class labels we need to determine
 	# the number of unique classes in the the data. if the number of
 	# classes is equal to the number of obervations, throw an error. 
 	# its likely the user does not know what they are doing. 
