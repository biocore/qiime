--- conflicted
+++ resolved
@@ -310,11 +310,6 @@
         lines.append('\t'.join(map(str, tmp)))
     return lines
 
-<<<<<<< HEAD
-=======
-# this could be removed I think given Cathy's code below
-
->>>>>>> b9d7b934
 def biom_taxonomy_formatter(data):
     """Figure out what type of metadata the biom table has, create string."""
     try:
@@ -332,18 +327,3 @@
     except AttributeError:
         raise ValueError('metadata not formatted in a dictionary.')
 
-<<<<<<< HEAD
-=======
-
-# from Cathy's code...
-def get_taxonomy_info(otu_table):
-    """Returns a dict mapping OTU ids to taxonomy (if they exist)."""
-    taxonomy_info = {}
-    if (otu_table.ObservationMetadata is not None and
-        otu_table.ObservationMetadata[0]['taxonomy'] is not None):
-        for obs_id, obs_metadata in zip(otu_table.ObservationIds,
-                                        otu_table.ObservationMetadata):
-            curr_tax = obs_metadata['taxonomy']
-            taxonomy_info[obs_id] = curr_tax
-    return taxonomy_info
->>>>>>> b9d7b934
