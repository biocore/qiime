--- conflicted
+++ resolved
@@ -15,22 +15,16 @@
 from os import makedirs
 
 from numpy import log10, arange, histogram
-<<<<<<< HEAD
-
-from cogent.parse.fastq import MinimalFastqParser
-
-=======
-from cogent import DNA
+
 from skbio.parse.sequences import parse_fastq
->>>>>>> 9ebf3367
+from skbio.core.sequence import DNA
+
 from qiime.format import (format_histogram_one_count,
                           format_split_libraries_fastq_log)
 from qiime.parse import is_casava_v180_or_later
 from qiime.hamming import decode_hamming_8
 from qiime.golay import decode_golay_12
 from qiime.quality import phred_to_ascii33, phred_to_ascii64
-
-from bipy.core.sequence import DNA
 
 
 class FastqParseError(Exception):
