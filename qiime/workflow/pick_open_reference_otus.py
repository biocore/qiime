#!/usr/bin/env python
# File created on 21 Mar 2012
from __future__ import division

__author__ = "Greg Caporaso"
__copyright__ = "Copyright 2011, The QIIME project"
__credits__ = ["Greg Caporaso", "Jai Ram Rideout"]
__license__ = "GPL"
__version__ = "1.8.0-dev"
__maintainer__ = "Greg Caporaso"
__email__ = "gregcaporaso@gmail.com"

from os.path import split, splitext, getsize, exists, abspath, join
from shutil import copy, rmtree
from numpy import inf
from copy import deepcopy
from skbio.util.misc import create_dir, remove_files
from skbio.parse.sequences import parse_fasta
from biom import Table
from biom.util import biom_open

from qiime.util import (subsample_fasta)
from qiime.filter import (filter_otus_from_otu_table,
                          get_seq_ids_from_fasta_file,
                          filter_otus_from_otu_map)
from qiime.workflow.util import (print_to_stdout,
                                 WorkflowLogger,
                                 generate_log_fp,
                                 log_input_md5s,
                                 get_params_str,
                                 WorkflowError)
<<<<<<< HEAD
from qiime.format import format_biom_table
from biom.parse import parse_biom_table
=======
from qiime.util import write_biom_table


>>>>>>> fffa6f51
from qiime.workflow.core_diversity_analyses import (format_index_link,
                                                    generate_index_page,
                                                    _index_headers)

def final_repset_from_iteration_repsets(repset_fasta_fs):
    """
        The first observation of each otu is chosen as the representative -
         this ensures that the representative sequence is the centroid of
         the cluster.
    """
    observed = {}
    for repset_fasta_f in repset_fasta_fs:
        for otu_id, seq in parse_fasta(repset_fasta_f):
            o = otu_id.split()[0]
            if not o in observed:
                yield (otu_id, seq)
                observed[o] = None
            else:
                # we already have a representative for this otu id
                pass


def final_repset_from_iteration_repsets_fps(repset_fasta_fps, final_repset_fp):
    final_repset_f = open(final_repset_fp, 'w')
    repset_fasta_fs = map(open, repset_fasta_fps)
    for record in final_repset_from_iteration_repsets(repset_fasta_fs):
        final_repset_f.write('>%s\n%s\n' % record)
    final_repset_f.close()

#####################
# Start functions to port to new Qiime/qiime/workflow/util.py
#####################
# The following functions are currently all tested via
# the wrapper functions in PickSubsampledReferenceOtusThroughOtuTableTests.
# In an up-coming workflow-refactoring, I want to use these in other workflow
# scripts and test directly to simplify WorkflowTests. I split these out when
# writing this code as it became obvious that they're reusable.


def pick_reference_otus(input_fp,
                        output_dir,
                        otu_picking_method,
                        refseqs_fp,
                        parallel,
                        params,
                        logger,
                        similarity_override=None):
    params_copy = deepcopy(params)
    if 'pick_otus' in params_copy and 'refseqs_fp' in params_copy['pick_otus']:
        raise WorkflowError("Cannot pass pick_otus:refseqs_fp in parameters file. This can only be"
                            " passed on the command line or through the API.")
    if similarity_override is not None:
        logger.write(
            'Overridding similiary with %1.3f.\n' %
            similarity_override)
        if 'pick_otus' in params_copy:
            params_copy['pick_otus']['similarity'] = str(similarity_override)
        else:
            params_copy['pick_otus'] = {'similarity': str(similarity_override)}

    if parallel and otu_picking_method == 'uclust_ref':
        # Grab the parallel-specific parameters
        try:
            params_str = get_params_str(params_copy['parallel'])
        except KeyError:
            params_str = ''

        # Grab the OTU picker parameters
        try:
            # Want to find a cleaner strategy for this: the parallel script
            # is method-specific, so doesn't take a --otu_picking_method
            # option. This works for now though.
            if 'otu_picking_method' in params_copy['pick_otus']:
                del params_copy['pick_otus']['otu_picking_method']
        except KeyError:
            pass

        params_str += ' %s' % get_params_str(params_copy['pick_otus'])
        otu_picking_script = 'parallel_pick_otus_%s.py' % otu_picking_method
        # Build the OTU picking command
        pick_otus_cmd = '%s -i %s -o %s -r %s -T %s' %\
            (otu_picking_script,
             input_fp,
             output_dir,
             refseqs_fp,
             params_str)
    else:
        try:
            params_str = get_params_str(params_copy['pick_otus'])
        except KeyError:
            params_str = ''
        # Since this is reference-based OTU picking we always want to
        # suppress new clusters -- force it here.
        params_str += ' --suppress_new_clusters'
        logger.write(
            "Forcing --suppress_new_clusters as this is reference-based OTU picking.\n\n")
        # Build the OTU picking command
        pick_otus_cmd = 'pick_otus.py -i %s -o %s -r %s -m %s %s' %\
            (input_fp,
             output_dir,
             refseqs_fp,
             otu_picking_method,
             params_str)

    return pick_otus_cmd


def pick_denovo_otus(input_fp,
                     output_dir,
                     new_ref_set_id,
                     otu_picking_method,
                     params,
                     logger):
    try:
        d = params['pick_otus'].copy()
        del d['otu_picking_method']
    except KeyError:
        pass

    d['uclust_otu_id_prefix'] = '%s.ReferenceOTU' % new_ref_set_id
    params_str = ' %s' % get_params_str(d)
    # Build the OTU picking command
    result = 'pick_otus.py -i %s -o %s -m %s %s' %\
        (input_fp, output_dir, otu_picking_method, params_str)

    return result


def assign_tax(repset_fasta_fp,
               output_dir,
               command_handler,
               params,
               qiime_config,
               parallel=False,
               logger=None,
               status_update_callback=print_to_stdout):

    input_dir, input_filename = split(repset_fasta_fp)
    input_basename, input_ext = splitext(input_filename)
    commands = []
    if logger is None:
        log_fp = generate_log_fp(output_dir)
        logger = WorkflowLogger(log_fp,
                                params=params,
                                qiime_config=qiime_config)
        close_logger_on_success = True
    else:
        close_logger_on_success = False

    # Prep the taxonomy assignment command
    try:
        assignment_method = params['assign_taxonomy']['assignment_method']
    except KeyError:
        assignment_method = 'uclust'
    assign_taxonomy_dir = '%s/%s_assigned_taxonomy' %\
        (output_dir, assignment_method)
    taxonomy_fp = '%s/%s_tax_assignments.txt' % \
        (assign_taxonomy_dir, input_basename)
    if parallel and (assignment_method == 'rdp' or
                     assignment_method == 'blast' or
                     assignment_method == 'uclust'):
        # Grab the parallel-specific parameters
        try:
            params_str = get_params_str(params['parallel'])
        except KeyError:
            params_str = ''

        try:
            # Want to find a cleaner strategy for this: the parallel script
            # is method-specific, so doesn't take a --assignment_method
            # option. This works for now though.
            d = params['assign_taxonomy'].copy()
            if 'assignment_method' in d:
                del d['assignment_method']
            params_str += ' %s' % get_params_str(d)
        except KeyError:
            pass

        # Build the parallel taxonomy assignment command
        assign_taxonomy_cmd = \
            'parallel_assign_taxonomy_%s.py -i %s -o %s -T %s' %\
            (assignment_method, repset_fasta_fp,
             assign_taxonomy_dir, params_str)
    else:
        try:
            params_str = get_params_str(params['assign_taxonomy'])
        except KeyError:
            params_str = ''
        # Build the taxonomy assignment command
        assign_taxonomy_cmd = 'assign_taxonomy.py -o %s -i %s %s' %\
            (assign_taxonomy_dir, repset_fasta_fp, params_str)
    if exists(assign_taxonomy_dir):
        rmtree(assign_taxonomy_dir)
    commands.append([('Assign taxonomy', assign_taxonomy_cmd)])

    # Call the command handler on the list of commands
    command_handler(commands,
                    status_update_callback,
                    logger=logger,
                    close_logger_on_success=close_logger_on_success)
    return taxonomy_fp


def align_and_tree(repset_fasta_fp,
                   output_dir,
                   command_handler,
                   params,
                   qiime_config,
                   parallel=False,
                   logger=None,
                   status_update_callback=print_to_stdout):

    input_dir, input_filename = split(repset_fasta_fp)
    input_basename, input_ext = splitext(input_filename)
    commands = []
    if logger is None:
        log_fp = generate_log_fp(output_dir)
        logger = WorkflowLogger(log_fp,
                                params=params,
                                qiime_config=qiime_config)
        close_logger_on_success = True
    else:
        close_logger_on_success = False


    # Prep the pynast alignment command
    alignment_method = 'pynast'
    pynast_dir = '%s/%s_aligned_seqs' % (output_dir, alignment_method)
    aln_fp = '%s/%s_aligned.fasta' % (pynast_dir, input_basename)
    failures_fp = '%s/%s_failures.fasta' % (pynast_dir, input_basename)
    if exists(pynast_dir):
        rmtree(pynast_dir)

    if parallel:
        # Grab the parallel-specific parameters
        try:
            params_str = get_params_str(params['parallel'])
        except KeyError:
            params_str = ''

        # Grab the OTU picker parameters
        try:
            # Want to find a cleaner strategy for this: the parallel script
            # is method-specific, so doesn't take a --alignment_method
            # option. This works for now though.
            d = params['align_seqs'].copy()
            if 'alignment_method' in d:
                del d['alignment_method']
            params_str += ' %s' % get_params_str(d)
        except KeyError:
            pass

        # Build the parallel pynast alignment command
        align_seqs_cmd = 'parallel_align_seqs_pynast.py -i %s -o %s -T %s' %\
            (repset_fasta_fp, pynast_dir, params_str)
    else:
        try:
            params_str = get_params_str(params['align_seqs'])
        except KeyError:
            params_str = ''
        # Build the pynast alignment command
        align_seqs_cmd = 'align_seqs.py -i %s -o %s %s' %\
            (repset_fasta_fp, pynast_dir, params_str)
    commands.append([('Align sequences', align_seqs_cmd)])

    # Prep the alignment filtering command
    filtered_aln_fp = '%s/%s_aligned_pfiltered.fasta' %\
        (pynast_dir, input_basename)
    try:
        params_str = get_params_str(params['filter_alignment'])
    except KeyError:
        params_str = ''
    # Build the alignment filtering command
    filter_alignment_cmd = 'filter_alignment.py -o %s -i %s %s' %\
        (pynast_dir, aln_fp, params_str)
    commands.append([('Filter alignment', filter_alignment_cmd)])

    # Prep the tree building command
    tree_fp = '%s/rep_set.tre' % output_dir
    try:
        params_str = get_params_str(params['make_phylogeny'])
    except KeyError:
        params_str = ''
    # Build the tree building command
    make_phylogeny_cmd = 'make_phylogeny.py -i %s -o %s %s' %\
        (filtered_aln_fp, tree_fp, params_str)
    commands.append([('Build phylogenetic tree', make_phylogeny_cmd)])
    if exists(tree_fp):
        remove_files([tree_fp])

    # Call the command handler on the list of commands
    command_handler(commands,
                    status_update_callback,
                    logger=logger,
                    close_logger_on_success=close_logger_on_success)
    return failures_fp

#####################
# End functions to port to new Qiime/qiime/workflow/util.py
#####################


def iteration_output_exists(
        iteration_output_dir, min_otu_size, remove_partial_output=True):
    """  """
    if not exists(iteration_output_dir):
        return False

    expected_fps = ['%s/new_refseqs.fna' % iteration_output_dir,
                    '%s/rep_set.fna' % iteration_output_dir,
                    '%s/otu_table_mc%d.biom' % (iteration_output_dir, min_otu_size)]

    for fp in expected_fps:
        if not (exists(fp) and getsize(fp) > 0):
            if remove_partial_output:
                # if any of the expected filepaths don't exist or have
                # size == 0, remove the iteration output directory
                rmtree(iteration_output_dir)
            return False

    return True


def iterative_pick_subsampled_open_reference_otus(
        input_fps,
        refseqs_fp,
        output_dir,
        percent_subsample,
        new_ref_set_id,
        command_handler,
        params,
        qiime_config,
        prefilter_refseqs_fp=None,
        prefilter_percent_id=None,
        min_otu_size=2,
        run_assign_tax=True,
        run_align_and_tree=True,
        step1_otu_map_fp=None,
        step1_failures_fasta_fp=None,
        parallel=False,
        suppress_step4=False,
        logger=None,
        suppress_md5=False,
        denovo_otu_picking_method='uclust',
        reference_otu_picking_method='uclust_ref',
        status_update_callback=print_to_stdout):
    """ Call the pick_subsampled_open_reference_otus workflow on multiple inputs
         and handle processing of the results.
    """
    create_dir(output_dir)
    commands = []

    if logger is None:
        logger = WorkflowLogger(generate_log_fp(output_dir),
                                params=params,
                                qiime_config=qiime_config)
        close_logger_on_success = True
    else:
        close_logger_on_success = False

    # if the user has not passed a different reference collection for the pre-filter,
    # used the input refseqs_fp for all iterations. we want to pre-filter all data against
    # the input data as lower percent identity searches with uclust can be slow, so we
    # want the reference collection to stay at a reasonable size.
    if prefilter_refseqs_fp is None:
        prefilter_refseqs_fp = refseqs_fp

    otu_table_fps = []
    repset_fasta_fps = []
    for i, input_fp in enumerate(input_fps):
        iteration_output_dir = '%s/%d/' % (output_dir, i)
        if iteration_output_exists(iteration_output_dir, min_otu_size):
            # if the output from an iteration already exists, skip that
            # iteration (useful for continuing failed runs)
            log_input_md5s(logger, [input_fp, refseqs_fp])
            logger.write('Iteration %d (input file: %s) output data already exists. '
                         'Skipping and moving to next.\n\n' % (i, input_fp))
        else:
            pick_subsampled_open_reference_otus(input_fp=input_fp,
                                                refseqs_fp=refseqs_fp,
                                                output_dir=iteration_output_dir,
                                                percent_subsample=percent_subsample,
                                                new_ref_set_id='.'.join(
                                                    [new_ref_set_id, str(i)]),
                                                command_handler=command_handler,
                                                params=params,
                                                qiime_config=qiime_config,
                                                run_assign_tax=False,
                                                run_align_and_tree=False,
                                                prefilter_refseqs_fp=prefilter_refseqs_fp,
                                                prefilter_percent_id=prefilter_percent_id,
                                                min_otu_size=min_otu_size,
                                                step1_otu_map_fp=step1_otu_map_fp,
                                                step1_failures_fasta_fp=step1_failures_fasta_fp,
                                                parallel=parallel,
                                                suppress_step4=suppress_step4,
                                                logger=logger,
                                                suppress_md5=suppress_md5,
                                                suppress_index_page=True,
                                                denovo_otu_picking_method=denovo_otu_picking_method,
                                                reference_otu_picking_method=reference_otu_picking_method,
                                                status_update_callback=status_update_callback)
        # perform post-iteration file shuffling whether the previous iteration's
        # data previously existed or was just computed.
        # step1 otu map and failures can only be used for the first iteration
        # as subsequent iterations need to use updated refseqs files
        step1_otu_map_fp = step1_failures_fasta_fp = None
        new_refseqs_fp = '%s/new_refseqs.fna' % iteration_output_dir
        refseqs_fp = new_refseqs_fp

        otu_table_fps.append(
            '%s/otu_table_mc%d.biom' %
            (iteration_output_dir, min_otu_size))

        repset_fasta_fps.append('%s/rep_set.fna' % iteration_output_dir)

    # Merge OTU tables - check for existence first as this step has historically
    # been a frequent failure, so is sometimes run manually in failed runs.
    otu_table_fp = '%s/otu_table_mc%d.biom' % (output_dir, min_otu_size)
    if not (exists(otu_table_fp) and getsize(otu_table_fp) > 0):
        merge_cmd = 'merge_otu_tables.py -i %s -o %s' %\
            (','.join(otu_table_fps), otu_table_fp)
        commands.append([("Merge OTU tables", merge_cmd)])

    # Build master rep set
    final_repset_fp = '%s/rep_set.fna' % output_dir
    final_repset_from_iteration_repsets_fps(repset_fasta_fps, final_repset_fp)

    command_handler(commands,
                    status_update_callback,
                    logger=logger,
                    close_logger_on_success=False)
    commands = []

    # initialize output file names - these differ based on what combination of
    # taxonomy assignment and alignment/tree building is happening.
    if run_assign_tax and run_align_and_tree:
        tax_input_otu_table_fp = otu_table_fp
        otu_table_w_tax_fp = \
            '%s/otu_table_mc%d_w_tax.biom' % (output_dir, min_otu_size)
        align_and_tree_input_otu_table = otu_table_w_tax_fp
        pynast_failure_filtered_otu_table_fp = \
            '%s/otu_table_mc%d_w_tax_no_pynast_failures.biom' % (output_dir,
                                                                 min_otu_size)
    elif run_assign_tax:
        tax_input_otu_table_fp = otu_table_fp
        otu_table_w_tax_fp = \
            '%s/otu_table_mc%d_w_tax.biom' % (output_dir, min_otu_size)
    elif run_align_and_tree:
        align_and_tree_input_otu_table = otu_table_fp
        pynast_failure_filtered_otu_table_fp = \
            '%s/otu_table_mc%d_no_pynast_failures.biom' % (output_dir,
                                                           min_otu_size)

    if run_assign_tax:
        if exists(otu_table_w_tax_fp) and getsize(otu_table_w_tax_fp) > 0:
            logger.write(
                "Final output file exists (%s). Will not rebuild." %
                otu_table_w_tax_fp)
        else:
            # remove files from partially completed runs
            remove_files([otu_table_w_tax_fp], error_on_missing=False)

            taxonomy_fp = assign_tax(
                repset_fasta_fp=final_repset_fp,
                output_dir=output_dir,
                command_handler=command_handler,
                params=params,
                qiime_config=qiime_config,
                parallel=parallel,
                logger=logger,
                status_update_callback=status_update_callback)

            # Add taxa to otu table
            add_metadata_cmd = 'biom add-metadata -i %s --observation-metadata-fp %s -o %s --sc-separated taxonomy --observation-header OTUID,taxonomy' %\
                (tax_input_otu_table_fp, taxonomy_fp, otu_table_w_tax_fp)
            commands.append([("Add taxa to OTU table", add_metadata_cmd)])

            command_handler(commands,
                            status_update_callback,
                            logger=logger,
                            close_logger_on_success=False)
            commands = []

    if run_align_and_tree:
        if exists(pynast_failure_filtered_otu_table_fp) and\
           getsize(pynast_failure_filtered_otu_table_fp) > 0:
            logger.write("Final output file exists (%s). Will not rebuild." %
                         pynast_failure_filtered_otu_table_fp)
        else:
            # remove files from partially completed runs
            remove_files([pynast_failure_filtered_otu_table_fp],
                         error_on_missing=False)

            pynast_failures_fp = align_and_tree(
                repset_fasta_fp=final_repset_fp,
                output_dir=output_dir,
                command_handler=command_handler,
                params=params,
                qiime_config=qiime_config,
                parallel=parallel,
                logger=logger,
                status_update_callback=status_update_callback)

            # Build OTU table without PyNAST failures
            with biom_open(align_and_tree_input_otu_table) as biom_file:
                table = Table.from_hdf5(biom_file)
            filtered_otu_table = filter_otus_from_otu_table(table,
                get_seq_ids_from_fasta_file(open(pynast_failures_fp, 'U')),
                0, inf, 0, inf, negate_ids_to_keep=True)
            write_biom_table(filtered_otu_table,
                             pynast_failure_filtered_otu_table_fp)

            command_handler(commands,
                            status_update_callback,
                            logger=logger,
                            close_logger_on_success=False)
            commands = []

    logger.close()


def pick_subsampled_open_reference_otus(input_fp,
                                        refseqs_fp,
                                        output_dir,
                                        percent_subsample,
                                        new_ref_set_id,
                                        command_handler,
                                        params,
                                        qiime_config,
                                        prefilter_refseqs_fp=None,
                                        run_assign_tax=True,
                                        run_align_and_tree=True,
                                        prefilter_percent_id=None,
                                        min_otu_size=2,
                                        step1_otu_map_fp=None,
                                        step1_failures_fasta_fp=None,
                                        parallel=False,
                                        suppress_step4=False,
                                        logger=None,
                                        suppress_md5=False,
                                        suppress_index_page=False,
                                        denovo_otu_picking_method='uclust',
                                        reference_otu_picking_method='uclust_ref',
                                        status_update_callback=print_to_stdout):
    """ Run the data preparation steps of Qiime

        The steps performed by this function are:
          - Pick reference OTUs against refseqs_fp
          - Subsample the failures to n sequences.
          - Pick OTUs de novo on the n failures.
          - Pick representative sequences for the resulting OTUs.
          - Pick reference OTUs on all failures using the
             representative set from step 4 as the reference set.

    """
    # for now only allowing uclust for otu picking
    allowed_denovo_otu_picking_methods = ['uclust', 'usearch61']
    allowed_reference_otu_picking_methods = ['uclust_ref', 'usearch61_ref']
    assert denovo_otu_picking_method in allowed_denovo_otu_picking_methods,\
        "Unknown de novo OTU picking method: %s. Known methods are: %s"\
        % (denovo_otu_picking_method,
           ','.join(allowed_denovo_otu_picking_methods))

    assert reference_otu_picking_method in allowed_reference_otu_picking_methods,\
        "Unknown reference OTU picking method: %s. Known methods are: %s"\
        % (reference_otu_picking_method,
           ','.join(allowed_reference_otu_picking_methods))

    # Prepare some variables for the later steps
    index_links = []
    input_dir, input_filename = split(input_fp)
    input_basename, input_ext = splitext(input_filename)
    create_dir(output_dir)
    commands = []
    if logger is None:
        log_fp = generate_log_fp(output_dir)
        logger = WorkflowLogger(log_fp,
                                params=params,
                                qiime_config=qiime_config)

        close_logger_on_success = True
        index_links.append(
                ('Run summary data',
                log_fp,
                _index_headers['run_summary']))
    else:
        close_logger_on_success = False


    if not suppress_md5:
        log_input_md5s(logger, [input_fp,
                                refseqs_fp,
                                step1_otu_map_fp,
                                step1_failures_fasta_fp])

    # if the user has not passed a different reference collection for the pre-filter,
    # used the main refseqs_fp. this is useful if the user wants to provide a smaller
    # reference collection, or to use the input reference collection when running in
    # iterative mode (rather than an iteration's new refseqs)
    if prefilter_refseqs_fp is None:
        prefilter_refseqs_fp = refseqs_fp

    # Step 1: Closed-reference OTU picking on the input file (if not already
    # complete)
    if step1_otu_map_fp and step1_failures_fasta_fp:
        step1_dir = '%s/step1_otus' % output_dir
        create_dir(step1_dir)
        logger.write("Using pre-existing reference otu map and failures.\n\n")
    else:
        if prefilter_percent_id is not None:
            prefilter_dir = '%s/prefilter_otus/' % output_dir
            prefilter_failures_list_fp = '%s/%s_failures.txt' % \
                (prefilter_dir, input_basename)
            prefilter_pick_otu_cmd = pick_reference_otus(
                input_fp, prefilter_dir, reference_otu_picking_method,
                prefilter_refseqs_fp, parallel, params, logger, prefilter_percent_id)
            commands.append(
                [('Pick Reference OTUs (prefilter)', prefilter_pick_otu_cmd)])

            prefiltered_input_fp = '%s/prefiltered_%s%s' %\
                (prefilter_dir, input_basename, input_ext)
            filter_fasta_cmd = 'filter_fasta.py -f %s -o %s -s %s -n' %\
                (input_fp, prefiltered_input_fp, prefilter_failures_list_fp)
            commands.append(
                [('Filter prefilter failures from input', filter_fasta_cmd)])
            index_links.append(
            ('Pre-filtered sequence identifiers '
             '(failed to hit reference at %1.1f%% identity)' % (float(prefilter_percent_id)*100),
                        prefilter_failures_list_fp,
                        _index_headers['sequences']))


            # Call the command handler on the list of commands
            command_handler(commands,
                            status_update_callback,
                            logger=logger,
                            close_logger_on_success=False)
            commands = []

            input_fp = prefiltered_input_fp
            input_dir, input_filename = split(input_fp)
            input_basename, input_ext = splitext(input_filename)
            if getsize(prefiltered_input_fp) == 0:
                raise ValueError(
                    "All sequences were discarded by the prefilter. "
                    "Are the input sequences in the same orientation "
                    "in your input file and reference file (you can "
                    "add 'pick_otus:enable_rev_strand_match True' to "
                    "your parameters file if not)? Are you using the "
                    "correct reference file?")

        # Build the OTU picking command
        step1_dir = \
            '%s/step1_otus' % output_dir
        step1_otu_map_fp = \
            '%s/%s_otus.txt' % (step1_dir, input_basename)
        step1_pick_otu_cmd = pick_reference_otus(
            input_fp, step1_dir, reference_otu_picking_method,
            refseqs_fp, parallel, params, logger)
        commands.append([('Pick Reference OTUs', step1_pick_otu_cmd)])

        # Build the failures fasta file
        step1_failures_list_fp = '%s/%s_failures.txt' % \
            (step1_dir, input_basename)
        step1_failures_fasta_fp = \
            '%s/failures.fasta' % step1_dir
        step1_filter_fasta_cmd = 'filter_fasta.py -f %s -s %s -o %s' %\
            (input_fp, step1_failures_list_fp, step1_failures_fasta_fp)

        commands.append([('Generate full failures fasta file',
                          step1_filter_fasta_cmd)])

        # Call the command handler on the list of commands
        command_handler(commands,
                        status_update_callback,
                        logger=logger,
                        close_logger_on_success=False)
        commands = []

    step1_repset_fasta_fp = \
        '%s/step1_rep_set.fna' % step1_dir
    step1_pick_rep_set_cmd = 'pick_rep_set.py -i %s -o %s -f %s' %\
        (step1_otu_map_fp, step1_repset_fasta_fp, input_fp)
    commands.append([('Pick rep set', step1_pick_rep_set_cmd)])

    # Call the command handler on the list of commands
    command_handler(commands,
                    status_update_callback,
                    logger=logger,
                    close_logger_on_success=False)
    commands = []

    # Subsample the failures fasta file to retain (roughly) the
    # percent_subsample
    step2_input_fasta_fp = \
        '%s/subsampled_failures.fasta' % step1_dir
    subsample_fasta(step1_failures_fasta_fp,
                    step2_input_fasta_fp,
                    percent_subsample)

    logger.write('# Subsample the failures fasta file using API \n' +
                 'python -c "import qiime; qiime.util.subsample_fasta' +
                 '(\'%s\', \'%s\', \'%f\')\n\n"' % (abspath(step1_failures_fasta_fp),
                                                    abspath(
                                                        step2_input_fasta_fp),
                                                    percent_subsample))

    # Prep the OTU picking command for the subsampled failures
    step2_dir = '%s/step2_otus/' % output_dir
    step2_cmd = pick_denovo_otus(step2_input_fasta_fp,
                                 step2_dir,
                                 new_ref_set_id,
                                 denovo_otu_picking_method,
                                 params,
                                 logger)
    step2_otu_map_fp = '%s/subsampled_failures_otus.txt' % step2_dir

    commands.append([('Pick de novo OTUs for new clusters', step2_cmd)])

    # Prep the rep set picking command for the subsampled failures
    step2_repset_fasta_fp = '%s/step2_rep_set.fna' % step2_dir
    step2_rep_set_cmd = 'pick_rep_set.py -i %s -o %s -f %s' %\
        (step2_otu_map_fp, step2_repset_fasta_fp, step2_input_fasta_fp)
    commands.append(
        [('Pick representative set for subsampled failures', step2_rep_set_cmd)])

    step3_dir = '%s/step3_otus/' % output_dir
    step3_otu_map_fp = '%s/failures_otus.txt' % step3_dir
    step3_failures_list_fp = '%s/failures_failures.txt' % step3_dir
    step3_cmd = pick_reference_otus(
        step1_failures_fasta_fp,
        step3_dir,
        reference_otu_picking_method,
        step2_repset_fasta_fp,
        parallel,
        params,
        logger)

    commands.append([
        ('Pick reference OTUs using de novo rep set', step3_cmd)])

    # name the final otu map
    merged_otu_map_fp = '%s/final_otu_map.txt' % output_dir

    index_links.append(
        ('Final map of OTU identifier to sequence identifers (i.e., "OTU map")',
         merged_otu_map_fp,
         _index_headers['otu_maps']))


    if not suppress_step4:
        step3_failures_fasta_fp = '%s/failures_failures.fasta' % step3_dir
        step3_filter_fasta_cmd = 'filter_fasta.py -f %s -s %s -o %s' %\
            (step1_failures_fasta_fp,
             step3_failures_list_fp, step3_failures_fasta_fp)
        commands.append([('Create fasta file of step3 failures',
                          step3_filter_fasta_cmd)])

        step4_dir = '%s/step4_otus/' % output_dir
        step4_cmd = pick_denovo_otus(step3_failures_fasta_fp,
                                     step4_dir,
                                     '.'.join([new_ref_set_id, 'CleanUp']),
                                     denovo_otu_picking_method,
                                     params,
                                     logger)
        step4_otu_map_fp = '%s/failures_failures_otus.txt' % step4_dir
        commands.append([('Pick de novo OTUs on step3 failures', step4_cmd)])
        # Merge the otu maps, note that we are explicitly using the '>' operator
        # otherwise passing the --force flag on the script interface would
        # append the newly created maps to the map that was previously created
        cat_otu_tables_cmd = 'cat %s %s %s > %s' %\
            (step1_otu_map_fp, step3_otu_map_fp,
             step4_otu_map_fp, merged_otu_map_fp)
        commands.append([('Merge OTU maps', cat_otu_tables_cmd)])
        step4_repset_fasta_fp = '%s/step4_rep_set.fna' % step4_dir
        step4_rep_set_cmd = 'pick_rep_set.py -i %s -o %s -f %s' %\
            (step4_otu_map_fp, step4_repset_fasta_fp, step3_failures_fasta_fp)
        commands.append(
            [('Pick representative set for subsampled failures', step4_rep_set_cmd)])

    else:
        # Merge the otu maps, note that we are explicitly using the '>' operator
        # otherwise passing the --force flag on the script interface would
        # append the newly created maps to the map that was previously created
        cat_otu_tables_cmd = 'cat %s %s > %s' %\
            (step1_otu_map_fp, step3_otu_map_fp, merged_otu_map_fp)
        commands.append([('Merge OTU maps', cat_otu_tables_cmd)])
        # Move the step 3 failures file to the top-level directory
        commands.append([('Move final failures file to top-level directory',
                          'mv %s %s/final_failures.txt' % (step3_failures_list_fp, output_dir))])

    command_handler(commands,
                    status_update_callback,
                    logger=logger,
                    close_logger_on_success=False)
    commands = []

    otu_fp = merged_otu_map_fp
    # Filter singletons from the otu map
    otu_no_singletons_fp = '%s/final_otu_map_mc%d.txt' % (output_dir,
                                                          min_otu_size)

    otus_to_keep = filter_otus_from_otu_map(
        otu_fp,
        otu_no_singletons_fp,
        min_otu_size)

    index_links.append(('Final map of OTU identifier to sequence identifers excluding '
                        'OTUs with fewer than %d sequences' % min_otu_size,
                        otu_no_singletons_fp,
                        _index_headers['otu_maps']))

    logger.write('# Filter singletons from the otu map using API \n' +
                 'python -c "import qiime; qiime.filter.filter_otus_from_otu_map' +
                 '(\'%s\', \'%s\', \'%d\')"\n\n' % (abspath(otu_fp),
                                                    abspath(
                                                        otu_no_singletons_fp),
                                                    min_otu_size))

    # make the final representative seqs file and a new refseqs file that
    # could be used in subsequent otu picking runs.
    # this is clunky. first, we need to do this without singletons to match
    # the otu map without singletons. next, there is a difference in what
    # we need the reference set to be and what we need the repseqs to be.
    # the reference set needs to be a superset of the input reference set
    # to this set. the repset needs to be only the sequences that were observed
    # in this data set, and we want reps for the step1 reference otus to be
    # reads from this run so we don't hit issues building a tree using
    # sequences of very different lengths. so...
    final_repset_fp = '%s/rep_set.fna' % output_dir
    index_links.append(
        ('OTU representative sequences',
         final_repset_fp,
         _index_headers['sequences']))
    final_repset_f = open(final_repset_fp, 'w')
    new_refseqs_fp = '%s/new_refseqs.fna' % output_dir
    index_links.append(
        ('New reference sequences (i.e., OTU representative sequences plus input '
         'reference sequences)',
         new_refseqs_fp,
         _index_headers['sequences']))
    # write non-singleton otus representative sequences from step1 to the
    # final rep set file
    for otu_id, seq in parse_fasta(open(step1_repset_fasta_fp, 'U')):
        if otu_id.split()[0] in otus_to_keep:
            final_repset_f.write('>%s\n%s\n' % (otu_id, seq))
    logger.write('# Write non-singleton otus representative sequences ' +
                 'from step1 to the final rep set file: %s\n\n' % final_repset_fp)
    # copy the full input refseqs file to the new refseqs_fp
    copy(refseqs_fp, new_refseqs_fp)
    new_refseqs_f = open(new_refseqs_fp, 'a')
    new_refseqs_f.write('\n')
    logger.write('# Copy the full input refseqs file to the new refseq file\n' +
                 'cp %s %s\n\n' % (refseqs_fp, new_refseqs_fp))
    # iterate over all representative sequences from step2 and step4 and write
    # those corresponding to non-singleton otus to the final representative set
    # file and the new reference sequences file.
    for otu_id, seq in parse_fasta(open(step2_repset_fasta_fp, 'U')):
        if otu_id.split()[0] in otus_to_keep:
            new_refseqs_f.write('>%s\n%s\n' % (otu_id, seq))
            final_repset_f.write('>%s\n%s\n' % (otu_id, seq))
    if not suppress_step4:
        for otu_id, seq in parse_fasta(open(step4_repset_fasta_fp, 'U')):
            if otu_id.split()[0] in otus_to_keep:
                new_refseqs_f.write('>%s\n%s\n' % (otu_id, seq))
                final_repset_f.write('>%s\n%s\n' % (otu_id, seq))
    new_refseqs_f.close()
    final_repset_f.close()
    logger.write('# Write non-singleton otus representative sequences from ' +
                 'step 2 and step 4 to the final representative set and the new reference' +
                 ' set (%s and %s respectively)\n\n' % (final_repset_fp, new_refseqs_fp))

    # Prep the make_otu_table.py command
    otu_table_fp = '%s/otu_table_mc%d.biom' % (output_dir, min_otu_size)

    make_otu_table_cmd = 'make_otu_table.py -i %s -o %s' %\
        (otu_no_singletons_fp, otu_table_fp)
    commands.append([("Make the otu table", make_otu_table_cmd)])
    index_links.append(
        ('OTU table exluding OTUs with fewer than %d sequences' % min_otu_size,
         otu_table_fp,
         _index_headers['otu_tables']))
    command_handler(commands,
                    status_update_callback,
                    logger=logger,
                    close_logger_on_success=False)

    commands = []

    # initialize output file names - these differ based on what combination of
    # taxonomy assignment and alignment/tree building is happening.
    if run_assign_tax and run_align_and_tree:
        tax_input_otu_table_fp = otu_table_fp
        otu_table_w_tax_fp = \
            '%s/otu_table_mc%d_w_tax.biom' % (output_dir, min_otu_size)

        align_and_tree_input_otu_table = otu_table_w_tax_fp
        index_links.append(
            ('OTU table exluding OTUs with fewer than %d sequences and including OTU '
             'taxonomy assignments' % min_otu_size,
             otu_table_w_tax_fp,
             _index_headers['otu_tables']))

        pynast_failure_filtered_otu_table_fp = \
            '%s/otu_table_mc%d_w_tax_no_pynast_failures.biom' % (output_dir, min_otu_size)
        index_links.append(
            ('OTU table exluding OTUs with fewer than %d sequences and sequences that '
            'fail to align with PyNAST and including OTU taxonomy assignments' % min_otu_size,
             pynast_failure_filtered_otu_table_fp,
             _index_headers['otu_tables']))

    elif run_assign_tax:
        tax_input_otu_table_fp = otu_table_fp
        otu_table_w_tax_fp = \
            '%s/otu_table_mc%d_w_tax.biom' % (output_dir, min_otu_size)
        index_links.append(
            ('OTU table exluding OTUs with fewer than %d sequences and including OTU '
            'taxonomy assignments' % min_otu_size,
             otu_table_w_tax_fp,
             _index_headers['otu_tables']))

    elif run_align_and_tree:
        align_and_tree_input_otu_table = otu_table_fp
        pynast_failure_filtered_otu_table_fp = \
            '%s/otu_table_mc%d_no_pynast_failures.biom' % (output_dir,
                                                           min_otu_size)
        index_links.append(
            ('OTU table exluding OTUs with fewer than %d sequences and sequences that '
             'fail to align with PyNAST' % min_otu_size,
             pynast_failure_filtered_otu_table_fp,
             _index_headers['otu_tables']))

    if run_assign_tax:
        if exists(otu_table_w_tax_fp) and getsize(otu_table_w_tax_fp) > 0:
            logger.write(
                "Final output file exists (%s). Will not rebuild." %
                otu_table_w_tax_fp)
        else:
            # remove files from partially completed runs
            remove_files([otu_table_w_tax_fp], error_on_missing=False)

            taxonomy_fp = assign_tax(
                repset_fasta_fp=final_repset_fp,
                output_dir=output_dir,
                command_handler=command_handler,
                params=params,
                qiime_config=qiime_config,
                parallel=parallel,
                logger=logger,
                status_update_callback=status_update_callback)

            # Add taxa to otu table
            add_metadata_cmd = 'biom add-metadata -i %s --observation-metadata-fp %s -o %s --sc-separated taxonomy --observation-header OTUID,taxonomy' %\
                (tax_input_otu_table_fp, taxonomy_fp, otu_table_w_tax_fp)
            commands.append([("Add taxa to OTU table", add_metadata_cmd)])

            command_handler(commands,
                            status_update_callback,
                            logger=logger,
                            close_logger_on_success=False)
            commands = []

    if run_align_and_tree:
        rep_set_tree_fp = join(output_dir, 'rep_set.tre')
        index_links.append(
            ('OTU phylogenetic tree',
             rep_set_tree_fp,
             _index_headers['trees']))
        if exists(pynast_failure_filtered_otu_table_fp) and\
           getsize(pynast_failure_filtered_otu_table_fp) > 0:
            logger.write("Final output file exists (%s). Will not rebuild." %
                         pynast_failure_filtered_otu_table_fp)
        else:
            # remove files from partially completed runs
            remove_files([pynast_failure_filtered_otu_table_fp],
                         error_on_missing=False)

            pynast_failures_fp = align_and_tree(
                repset_fasta_fp=final_repset_fp,
                output_dir=output_dir,
                command_handler=command_handler,
                params=params,
                qiime_config=qiime_config,
                parallel=parallel,
                logger=logger,
                status_update_callback=status_update_callback)

            # Build OTU table without PyNAST failures
            with biom_open(align_and_tree_input_otu_table) as biom_file:
                table = Table.from_hdf5(biom_file)
            filtered_otu_table = filter_otus_from_otu_table(table,
                get_seq_ids_from_fasta_file(open(pynast_failures_fp, 'U')),
                0, inf, 0, inf, negate_ids_to_keep=True)
            write_biom_table(filtered_otu_table,
                             pynast_failure_filtered_otu_table_fp)

            command_handler(commands,
                            status_update_callback,
                            logger=logger,
                            close_logger_on_success=False)
            commands = []


    if close_logger_on_success:
        logger.close()

    if not suppress_index_page:
        index_fp = '%s/index.html' % output_dir
        generate_index_page(index_links, index_fp)<|MERGE_RESOLUTION|>--- conflicted
+++ resolved
@@ -29,14 +29,7 @@
                                  log_input_md5s,
                                  get_params_str,
                                  WorkflowError)
-<<<<<<< HEAD
-from qiime.format import format_biom_table
-from biom.parse import parse_biom_table
-=======
 from qiime.util import write_biom_table
-
-
->>>>>>> fffa6f51
 from qiime.workflow.core_diversity_analyses import (format_index_link,
                                                     generate_index_page,
                                                     _index_headers)
