--- conflicted
+++ resolved
@@ -13,14 +13,10 @@
 
 import numpy
 import warnings
-<<<<<<< HEAD
 from tempfile import mkstemp, mkdtemp
-
-from cogent.util.unit_test import TestCase, main
-=======
 from unittest import TestCase, main
 from numpy.testing import assert_almost_equal
->>>>>>> 456a355b
+
 from cogent.util.misc import remove_files
 from qiime.util import load_qiime_config
 from cogent.core.tree import PhyloNode
