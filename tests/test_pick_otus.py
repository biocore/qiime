#!/usr/bin/env python

"""Tests of code for OTU picking"""

__author__ = "Kyle Bittinger, Greg Caporaso"
__copyright__ = "Copyright 2011, The QIIME Project"
# remember to add yourself if you make changes
__credits__ = [
    "Kyle Bittinger",
    "Greg Caporaso",
    "Rob Knight",
    "Jens Reeder",
    "William Walters",
    "Jose Carlos Clemente Litran"]
__license__ = "GPL"
__version__ = "1.8.0-dev"
__maintainer__ = "Greg Caporaso"
__email__ = "gregcaporaso@gmail.com"

from os import remove
from os.path import abspath, join, exists
from shutil import rmtree
from tempfile import mkstemp

<<<<<<< HEAD
from skbio.util.misc import create_dir
from cogent.util.unit_test import TestCase, main
=======
from cogent.util.misc import create_dir
from unittest import TestCase, main
from numpy.testing import assert_almost_equal
>>>>>>> 456a355b
from cogent.util.misc import remove_files
from cogent import DNA
from cogent.app.formatdb import build_blast_db_from_fasta_path

from qiime.util import load_qiime_config
from qiime.pick_otus import (CdHitOtuPicker, OtuPicker,
                             MothurOtuPicker, PrefixSuffixOtuPicker, TrieOtuPicker, BlastOtuPicker,
                             expand_otu_map_seq_ids, map_otu_map_files, UclustOtuPicker,
                             UclustReferenceOtuPicker, expand_failures, UsearchOtuPicker,
                             UsearchReferenceOtuPicker, get_blast_hits, BlastxOtuPicker,
                             Usearch610DeNovoOtuPicker, Usearch61ReferenceOtuPicker)


class OtuPickerTests(TestCase):

    """Tests of the abstract OtuPicker class"""

    def test_init(self):
        """Abstract OtuPicker __init__ should store name, params"""
        p = OtuPicker({})
        self.assertEqual(p.Name, 'OtuPicker')
        self.assertEqual(p.Params, {})

    def test_call(self):
        """Abstract OtuPicker __call__ should raise NotImplementedError"""
        p = OtuPicker({})
        self.assertRaises(NotImplementedError, p, '/path/to/seqs')

    def test_prefilter_exact_matches(self):
        """Abstract OtuPicker _prefilter_exact_matches functions as expected
        """
        seqs = [('s1 comment1', 'ACCTTGTTACTTT'),  # three copies
                ('s2 comment2', 'ACCTTGTTACTTTC'),  # one copy
                ('s3 comment3', 'ACCTTGTTACTTTCC'),  # two copies
                ('s4 comment4', 'ACCTTGTTACTTT'),
                ('s5 comment5', 'ACCTTGTTACTTTCC'),
                ('s6 comment6', 'ACCTTGTTACTTT')]
        expected0 = [('QiimeExactMatch.s1', 'ACCTTGTTACTTT'),
                     ('QiimeExactMatch.s2', 'ACCTTGTTACTTTC'),
                     ('QiimeExactMatch.s3', 'ACCTTGTTACTTTCC')]
        expected1 = {'QiimeExactMatch.s1': ['s1', 's4', 's6'],
                     'QiimeExactMatch.s2': ['s2'],
                     'QiimeExactMatch.s3': ['s3', 's5']}
        expected = (expected0, expected1)
        p = OtuPicker({})
        actual = p._prefilter_exact_matches(seqs)
        self.assertEqual(actual, expected)


class MothurOtuPickerTests(TestCase):

    def setUp(self):
        _, self.small_seq_path = mkstemp(prefix='MothurOtuPickerTest_',
                                         suffix='.fasta')
        f = open(self.small_seq_path, 'w')
        f.write(
            '>aaaaaa\nTAGGCTCTGATATAATAGCTCTC---------\n'
            '>cccccc\n------------TGACTACGCAT---------\n'
            '>bbbbbb\n----TATCGCTTCGACGATTCTCTGATAGAGA\n'
        )
        f.close()

    def tearDown(self):
        remove(self.small_seq_path)

    def test_call(self):
        app = MothurOtuPicker({})
        observed_otus = app(self.small_seq_path)
        expected_otus = [['cccccc'], ['bbbbbb'], ['aaaaaa']]
        assert_almost_equal(observed_otus.keys(),
                              [0, 1, 2])
        self.assertItemsEqual(observed_otus.values(),
                              expected_otus)

    def test_call_low_similarity(self):
        app = MothurOtuPicker({'Similarity': 0.35})
        observed_otus = app(self.small_seq_path)
        expected_otus = [['bbbbbb', 'cccccc'], ['aaaaaa']]
        assert_almost_equal(observed_otus.keys(),
                              [0, 1])
        self.assertItemsEqual(observed_otus.values(),
                              expected_otus)

    def test_call_nearest_neighbor(self):
        app = MothurOtuPicker({'Algorithm': 'nearest', 'Similarity': 0.35})
        observed_otus = app(self.small_seq_path)
        expected_otus = [['bbbbbb', 'cccccc'], ['aaaaaa']]
        self.assertItemsEqual(observed_otus.keys(),
                              [0, 1])
        self.assertItemsEqual(observed_otus.values(),
                              expected_otus)


class BlastxOtuPickerTests(TestCase):

    """ Tests of the blastx-based otu picker """

    def setUp(self):
        """
        """
        self.otu_picker = BlastxOtuPicker({'max_e_value': 0.001})
        self.seqs = [
            ('s0  some description', 'CCCCCCCCCCCCCCCCCCCCCCCCCCCCCCCCCC'),
            ('s1', 'TGCAGCTTGAGCCACAGGAGAGAGAGAGCTTC'),
            ('s2', 'TGCAGCTTGAGCCACAGGAGAGAGCCTTC'),
            ('s3', 'TGCAGCTTGAGCCACAGGAGAGAGAGAGCTTC'),
            ('s4', 'ACCGATGAGATATTAGCACAGGGGAATTAGAACCA'),
            ('s5', 'TGTCGAGAGTGAGATGAGATGAGAACA'),
            ('s6', 'ACGTATTTTAATTTGGCATGGT'),
            ('s7', 'TTTTTTTTTTTTTTTTTTTTTTTTTTTTTTTTTTTTT'),
        ]

        self.ref_seqs_pr = [
            ('ref1', 'CSLSHRRERA'),
            ('ref2', 'TDEILAQGN'),
            ('ref3', 'CRE'),
            ('ref4', 'TYFNGAW'),
            ('ref5', 'RATGEREL'),
        ]

        _, self.seqs_fp = mkstemp(prefix='BlastOtuPickerTest_', 
                                  suffix='.fasta')
        _, self.reference_seqs_pr_fp = mkstemp(prefix='BlastOtuPickerTest_',
                                               suffix='.fasta')

        f = open(self.seqs_fp, 'w')
        f.write('\n'.join(['>%s\n%s' % s for s in self.seqs]))
        f.close()

        f = open(self.reference_seqs_pr_fp, 'w')
        f.write('\n'.join(['>%s\n%s' % s for s in self.ref_seqs_pr]))
        f.close()

        self.blast_db_pr, self.pr_db_files_to_remove = \
            build_blast_db_from_fasta_path(self.reference_seqs_pr_fp,
                                           is_protein=True)

        self._files_to_remove = self.pr_db_files_to_remove +\
            [self.seqs_fp,
             self.reference_seqs_pr_fp]

    def tearDown(self):
        """
        """
        remove_files(self._files_to_remove, error_on_missing=False)

    def test_get_blast_hits_blastx(self):
        """get_blast_hits functions as expected with blastx """

        actual = get_blast_hits(
            self.seqs,
            self.blast_db_pr,
            max_e_value=0.01,
            min_pct_identity=0.5,
            min_aligned_percent=0.5,
            blast_program='blastx')

        # couple of sanity checks against command line blast
        self.assertEqual(len(actual['s3']), 2)
        self.assertEqual(actual['s3'][0]['SUBJECT ID'], 'ref1')
        self.assertEqual(actual['s3'][1]['SUBJECT ID'], 'ref5')

        # increase stringency reduces number of blast hits
        actual = get_blast_hits(
            self.seqs,
            self.blast_db_pr,
            max_e_value=0.001,
            min_pct_identity=0.5,
            min_aligned_percent=0.5,
            blast_program='blastx')
        # couple of sanity checks against command line blast
        self.assertEqual(len(actual['s3']), 1)
        self.assertEqual(actual['s3'][0]['SUBJECT ID'], 'ref1')

    def test_call(self):
        """BLASTX OTU Picker functions as expected
        """

        expected = {'ref1': ['s3', 's2', 's1'],
                    'ref2': ['s4']}
        actual = self.otu_picker(self.seqs_fp,
                                 refseqs_fp=self.reference_seqs_pr_fp)
        self.assertEqual(actual, expected)


class BlastOtuPickerTests(TestCase):

    """ Tests of the blast-based otu picker """

    def setUp(self):
        """
        """
        self.otu_picker = BlastOtuPicker({'max_e_value': 1e-3})
        self.seqs = [
            ('s0  some description', 'CCCCCCCCCCCCCCCCCCCCCCCCCCCCCCCCCC'),
            ('s1', 'TGCAGCTTGAGCCACAGGAGAGAGAGAGCTTC'),
            ('s2', 'TGCAGCTTGAGCCACAGGAGAGAGCCTTC'),
            ('s3', 'TGCAGCTTGAGCCACAGGAGAGAGAGAGCTTC'),
            ('s4', 'ACCGATGAGATATTAGCACAGGGGAATTAGAACCA'),
            ('s5', 'TGTCGAGAGTGAGATGAGATGAGAACA'),
            ('s6', 'ACGTATTTTAATTTGGCATGGT'),
            ('s7', 'TTTTTTTTTTTTTTTTTTTTTTTTTTTTTTTTTTTTT'),
        ]

        self.ref_seqs = [
            ('ref1', 'TGCAGCTTGAGCCACAGGAGAGAGAGAGCTTC'),
            ('ref2', 'ACCGATGAGATATTAGCACAGGGGAATTAGAACCA'),
            ('ref3', 'TGTCGAGAGTGAGATGAGATGAGAACA'),
            ('ref4', 'ACGTATTTTAATGGGGCATGGT'),
            ('ref5', 'AGAGCCACAGGAGAGAGAGAGCTTC'),
        ]

        self.ref_seqs_rc = [
            ('ref1', DNA.rc('TGCAGCTTGAGCCACAGGAGAGAGAGAGCTTC')),
            ('ref2', DNA.rc('ACCGATGAGATATTAGCACAGGGGAATTAGAACCA')),
            ('ref3', DNA.rc('TGTCGAGAGTGAGATGAGATGAGAACA')),
            ('ref4', DNA.rc('ACGTATTTTAATGGGGCATGGT')),
        ]

        _, self.seqs_fp = mkstemp(prefix='BlastOtuPickerTest_', 
                                  suffix='.fasta')
        _, self.reference_seqs_fp = mkstemp(prefix='BlastOtuPickerTest_',
                                            suffix='.fasta')
        _, self.reference_seqs_rc_fp = mkstemp(prefix='BlastOtuPickerTest_',
                                               suffix='.fasta')

        f = open(self.seqs_fp, 'w')
        f.write('\n'.join(['>%s\n%s' % s for s in self.seqs]))
        f.close()

        f = open(self.reference_seqs_fp, 'w')
        f.write('\n'.join(['>%s\n%s' % s for s in self.ref_seqs]))
        f.close()

        f = open(self.reference_seqs_rc_fp, 'w')
        f.write('\n'.join(['>%s\n%s' % s for s in self.ref_seqs_rc]))
        f.close()

        self.blast_db, self.db_files_to_remove = \
            build_blast_db_from_fasta_path(self.reference_seqs_fp)

        self._files_to_remove = self.db_files_to_remove +\
            [self.seqs_fp,
             self.reference_seqs_fp,
             self.reference_seqs_rc_fp]

    def tearDown(self):
        """
        """
        remove_files(self._files_to_remove, error_on_missing=False)

    def test_blast_seqs(self):
        """ blast_seqs: functions as expected
        """
        blast_db, db_files_to_remove = \
            build_blast_db_from_fasta_path(self.reference_seqs_fp)
        self._files_to_remove += db_files_to_remove
        self.otu_picker.blast_db = blast_db

        actual_clusters, actual_failures =\
            self.otu_picker._blast_seqs(self.seqs)

        for v in actual_clusters.values():
            v.sort()
        actual_failures.sort()

        expected_clusters = {'ref1': ['s1', 's2', 's3'], 'ref2': ['s4'],
                             'ref3': ['s5']}
        expected_failures = ['s0', 's6', 's7']

        self.assertEqual(actual_clusters, expected_clusters)
        self.assertEqual(actual_failures, expected_failures)

    def test_update_cluster_map(self):
        """update_cluster_map: functions as expected
        """
        # nothing in original cm
        cm = {}
        new_cm = {'c1': ['1', '2', '5'], 'c2': ['4', '3']}
        expected = new_cm
        actual = self.otu_picker._update_cluster_map(cm, new_cm)
        self.assertEqual(actual, expected)

        # no new clusters
        cm = {'c1': ['1', '2', '5'], 'c2': ['4', '3']}
        new_cm = {}
        expected = cm
        actual = self.otu_picker._update_cluster_map(cm, new_cm)
        self.assertEqual(actual, expected)

        # overlapping clusters
        cm = {'c1': ['1', '2', '5'], 'c2': ['4', '3']}
        new_cm = {'c1': ['8'], 'c2': ['10', '14'], '3': ['42']}
        expected = {'c1': ['1', '2', '5', '8'], 'c2':
                    ['4', '3', '10', '14'], '3': ['42']}
        actual = self.otu_picker._update_cluster_map(cm, new_cm)
        self.assertEqual(actual, expected)

        # no duplicate seq_id checking
        cm = {'c1': ['1']}
        new_cm = cm
        expected = {'c1': ['1', '1']}
        actual = self.otu_picker._update_cluster_map(cm, new_cm)
        self.assertEqual(actual, expected)

        # no clusters at all
        actual = self.otu_picker._update_cluster_map({}, {})
        self.assertEqual(actual, {})

    def test_get_blast_hits_blastn(self):
        """get_blast_hits functions as expected with blastn """

        actual = get_blast_hits(
            self.seqs,
            self.blast_db,
            max_e_value=1e-10,
            min_pct_identity=0.5,
            min_aligned_percent=0.5)
        # couple of sanity checks against command line blast
        self.assertEqual(len(actual['s3']), 2)
        self.assertEqual(actual['s3'][0]['SUBJECT ID'], 'ref1')
        self.assertEqual(actual['s3'][1]['SUBJECT ID'], 'ref5')

        # increase stringency reduces number of blast hits
        actual = get_blast_hits(
            self.seqs,
            self.blast_db,
            max_e_value=1e-10,
            min_pct_identity=0.5,
            min_aligned_percent=0.8)
        # couple of sanity checks against command line blast
        self.assertEqual(len(actual['s3']), 1)
        self.assertEqual(actual['s3'][0]['SUBJECT ID'], 'ref1')

    def test_call(self):
        """BLAST OTU Picker functions as expected
        """

        expected = {'ref1': ['s3', 's2', 's1'],
                    'ref2': ['s4'],
                    'ref3': ['s5']}
        actual = self.otu_picker(self.seqs_fp,
                                 refseqs_fp=self.reference_seqs_fp)
        self.assertEqual(actual, expected)

    def test_call_alt_min_aligned_length(self):
        """BLAST OTU picker handles alt min_aligned_percent values """
        # first 12 bases match perfect, and no alignment from there
        seqs = [('s1', 'TGCAGCTTGAGCGTTGTTACCGCTTT')]
        ref_seqs = [
            ('r1', 'TGCAGCTTGAGCCACGCCGAATAGCCGAGTTTGACCGGGCCCAGGAGGAGAGAGAGAGCTTC')]

        _, seqs_fp = mkstemp(prefix='BlastOtuPickerTest_', suffix='.fasta')
        _, reference_seqs_fp = mkstemp(prefix='BlastOtuPickerTest_',
                                       suffix='.fasta')

        f = open(seqs_fp, 'w')
        f.write('\n'.join(['>%s\n%s' % s for s in seqs]))
        f.close()

        f = open(reference_seqs_fp, 'w')
        f.write('\n'.join(['>%s\n%s' % s for s in ref_seqs]))
        f.close()

        self._files_to_remove.append(seqs_fp)
        self._files_to_remove.append(reference_seqs_fp)

        # with low min_aligned_percent s1 matches r1
        otu_picker = BlastOtuPicker({'max_e_value': 1e-3,
                                     'min_aligned_percent': 0.10})
        expected = {'r1': ['s1']}
        actual = otu_picker(seqs_fp,
                            refseqs_fp=reference_seqs_fp)
        self.assertEqual(actual, expected)

        # with min_aligned_percent s1 doesn't match r1
        otu_picker = BlastOtuPicker({'max_e_value': 1e-3,
                                     'min_aligned_percent': 0.50})
        expected = {}
        actual = otu_picker(seqs_fp,
                            refseqs_fp=reference_seqs_fp)
        self.assertEqual(actual, expected)

    def test_call_rc(self):
        """BLAST OTU picker: RC seqs cluster to same OTU as forward orientation
        """

        expected = {'ref1': ['s3', 's2', 's1'],
                    'ref2': ['s4'],
                    'ref3': ['s5']}
        actual = self.otu_picker(self.seqs_fp,
                                 refseqs_fp=self.reference_seqs_rc_fp)
        self.assertEqual(actual, expected)

    def test_call_alt_params(self):
        """BLAST OTU Picker functions as expected with alt params
        """
        otu_picker = BlastOtuPicker({'max_e_value': 1e-30})
        expected = {}
        actual = otu_picker(self.seqs_fp,
                            refseqs_fp=self.reference_seqs_fp)
        self.assertEqual(actual, expected)

        self.otu_picker = BlastOtuPicker(
            {'max_e_value': 1e-3, 'Similarity': 0.90})
        expected_90 = {'ref1': ['s3', 's2', 's1'],
                       'ref2': ['s4'],
                       'ref3': ['s5'],
                       'ref4': ['s6']}
        actual = self.otu_picker(self.seqs_fp,
                                 refseqs_fp=self.reference_seqs_fp)
        self.assertEqual(actual, expected_90)

    def test_call_preexisting_blast_db(self):
        """BLAST OTU Picker functions w preexisting blast db
        """
        blast_db, db_files_to_remove = \
            build_blast_db_from_fasta_path(self.reference_seqs_fp)
        self._files_to_remove += db_files_to_remove
        expected = {'ref1': ['s3', 's2', 's1'],
                    'ref2': ['s4'],
                    'ref3': ['s5']}
        actual = self.otu_picker(self.seqs_fp, blast_db=blast_db)
        self.assertItemsEqual(actual, expected)

    def test_call_multiple_blast_runs(self):
        """BLAST OTU Picker not affected by alt SeqsPerBlastRun
        """
        expected = {'ref1': ['s1', 's2', 's3'],
                    'ref2': ['s4'],
                    'ref3': ['s5']}
        for v in expected.values():
            v.sort()
        for SeqsPerBlastRun in [1, 2, 4, 6, 7, 8, 100]:
            self.otu_picker.Params['seqs_per_blast_run'] \
                = SeqsPerBlastRun
            actual = self.otu_picker(self.seqs_fp,
                                     refseqs_fp=self.reference_seqs_fp)
            for v in actual.values():
                v.sort()
            self.assertEqual(actual, expected)


class PrefixSuffixOtuPickerTests(TestCase):

    """ Tests of the prefix/suffix-based OTU picker """

    def setUp(self):
        """
        """
        self.otu_picker = PrefixSuffixOtuPicker({})
        self.seqs = [
            ('s1  some description', 'ACGTAATGGT'),
            ('s2', 'ATTTAATGGT'),
            ('s3', 'ACGTAATTTT'),
            ('s4', 'AAATAAAAA'),
            ('s5', 'ACGTTGGT'),
            ('s6', 'ACGTATTTTAATTTGGCATGGT'),
        ]

        _, self.small_seq_path = mkstemp(prefix='PrefixSuffixOtuPickerTest_',
                                         suffix='.fasta')
        self._files_to_remove = [self.small_seq_path]
        f = open(self.small_seq_path, 'w')
        f.write('\n'.join(['>%s\n%s' % s for s in self.seqs]))
        f.close()

    def tearDown(self):
        """
        """
        remove_files(self._files_to_remove)

    def test_call(self):
        """Prefix/suffix OTU Picker functions as expected
        """
        expected = {3: ['s1', 's5', 's6'],
                    1: ['s2'],
                    0: ['s3'],
                    2: ['s4']}
        actual = self.otu_picker(self.small_seq_path,
                                 prefix_length=4, suffix_length=4)
        self.assertEqual(actual, expected)

    def test_call_extra_long_lengths(self):
        """Prefix/suffix OTU Picker functions as expected
        """
        seqs = [
            ('s1  some description',
             'ACGTAATGGTCCCCCCCCCGGGGGGGGCCCCCCGGG'),
            ('s2', 'ATTTAATGGT'),
            ('s3', 'ACGTAATTTT'),
            ('s4', 'AAATAAAAA'),
            ('s5', 'ACGTTGGT'),
            ('s6', 'ACGTATTTTAATTTGGCATGGT'),
            ('s7', 'ACGTATTTTAATTTGGCATGG'),
            ('s1_dup',
             'ACGTAATGGTCCCCCCCCCGGGGGGGGCCCCCCGGG'),
            ('s2_dup', 'ATTTAATGGT'),
        ]
        _, seq_path = mkstemp(prefix='PrefixSuffixOtuPickerTest_',
                              suffix='.fasta')
        self._files_to_remove.append(seq_path)
        f = open(seq_path, 'w')
        f.write('\n'.join(['>%s\n%s' % s for s in seqs]))
        f.close()
        expected = {1: ['s1', 's1_dup'],
                    2: ['s2', 's2_dup'],
                    3: ['s3'],
                    4: ['s4'],
                    5: ['s5'],
                    6: ['s6'],
                    7: ['s7']}

        # long prefix collapses identical sequences
        actual = self.otu_picker(seq_path,
                                 prefix_length=400, suffix_length=0)
        actual_clusters = actual.values()
        expected_clusters = expected.values()
        self.assertItemsEqual(actual_clusters, expected_clusters)

        # long suffixes collapses identical sequences
        actual = self.otu_picker(seq_path,
                                 prefix_length=0, suffix_length=400)
        actual_clusters = actual.values()
        expected_clusters = expected.values()
        self.assertItemsEqual(actual_clusters, expected_clusters)

        # long prefix and suffixes collapses identical sequences
        actual = self.otu_picker(seq_path,
                                 prefix_length=400, suffix_length=400)
        actual_clusters = actual.values()
        expected_clusters = expected.values()
        self.assertItemsEqual(actual_clusters, expected_clusters)

    def test_collapse_exact_matches_prefix_and_suffix(self):
        """Prefix/suffix: collapse_exact_matches fns with pref/suf len > 0
        """
        expected = [['s1', 's5', 's6'], ['s2'], ['s3'], ['s4']]
        actual = sorted(
            self.otu_picker._collapse_exact_matches(self.seqs, 4, 4))
        expected.sort()
        self.assertEqual(actual, expected)

        expected = [['s1', 's2', 's3', 's5', 's6'], ['s4']]
        actual = self.otu_picker._collapse_exact_matches(self.seqs, 1, 1)
        actual.sort()
        expected.sort()
        self.assertEqual(actual, expected)

    def test_collapse_exact_matches_prefix_zero(self):
        """Prefix/suffix: collapse_exact_matches fns with prefix len = 0
        """
        expected = [['s1', 's2', 's5', 's6'], ['s3'], ['s4']]
        actual = sorted(
            self.otu_picker._collapse_exact_matches(self.seqs, 0, 4))
        expected.sort()
        self.assertEqual(actual, expected)

        expected = [['s1', 's2', 's3', 's5', 's6'], ['s4']]
        actual = self.otu_picker._collapse_exact_matches(self.seqs, 0, 1)
        actual.sort()
        expected.sort()
        self.assertEqual(actual, expected)

    def test_collapse_exact_matches_suffix_zero(self):
        """Prefix/suffix: collapse_exact_matches fns with suffix len = 0
        """
        expected = [['s1', 's3', 's5', 's6'], ['s2'], ['s4']]
        actual = sorted(
            self.otu_picker._collapse_exact_matches(self.seqs, 4, 0))
        expected.sort()
        self.assertEqual(actual, expected)

        expected = [['s1', 's2', 's3', 's4', 's5', 's6']]
        actual = self.otu_picker._collapse_exact_matches(self.seqs, 1, 0)
        actual.sort()
        expected.sort()
        self.assertEqual(actual, expected)

    def test_build_seq_hash(self):
        """ """
        self.assertEqual(self.otu_picker._build_seq_hash(
            'ATGTACGT', 0, 0), '')

        self.assertEqual(self.otu_picker._build_seq_hash(
            'ATGTACGT', 2, 2), 'ATGT')
        self.assertEqual(self.otu_picker._build_seq_hash(
            'ATTACGT', 2, 1), 'ATT')
        self.assertEqual(self.otu_picker._build_seq_hash(
            'ATGTACGT', 1, 2), 'AGT')
        self.assertEqual(self.otu_picker._build_seq_hash(
            'ATGTACGT', 1, 1), 'AT')
        self.assertEqual(self.otu_picker._build_seq_hash(
            'ATGTACGT', 4, 3), 'ATGTCGT')
        self.assertEqual(self.otu_picker._build_seq_hash(
            'ATGTACGT', 3, 4), 'ATGACGT')

        self.assertEqual(self.otu_picker._build_seq_hash(
            'ATGTACGT', 4, 4), 'ATGTACGT')
        self.assertEqual(self.otu_picker._build_seq_hash(
            'ATGTACGT', 5, 3), 'ATGTACGT')
        self.assertEqual(self.otu_picker._build_seq_hash(
            'ATGTACGT', 8, 0), 'ATGTACGT')
        self.assertEqual(self.otu_picker._build_seq_hash(
            'ATGTACGT', 3, 5), 'ATGTACGT')
        self.assertEqual(self.otu_picker._build_seq_hash(
            'ATGTACGT', 0, 8), 'ATGTACGT')
        self.assertEqual(self.otu_picker._build_seq_hash(
            'ATGTACGT', 4, 5), 'ATGTACGT')
        self.assertEqual(self.otu_picker._build_seq_hash(
            'ATGTACGT', 5, 4), 'ATGTACGT')
        self.assertEqual(self.otu_picker._build_seq_hash(
            'ATGTACGT', 300, 0), 'ATGTACGT')
        self.assertEqual(self.otu_picker._build_seq_hash(
            'ATGTACGT', 0, 300), 'ATGTACGT')


class TrieOtuPickerTests(TestCase):

    """ Tests of the Trie-based OTU picker """

    def setUp(self):
        """
        """
        self.otu_picker = TrieOtuPicker({})
        self.otu_picker_rev = TrieOtuPicker({'Reverse': True})
        seqs = [
            ('s1 some description', 'ACGTAATGGT'),
            ('s2', 'ACGTATTTTAATTTGGCATGGT'),
            ('s3', 'ACGTAAT'),
            ('s4', 'ACGTA'),
            ('s5', 'ATTTAATGGT'),
            ('s6', 'ATTTAAT'),
            ('s7', 'AAATAAAAA')
        ]
        seqs_rev = [
            ('s1 some description', 'TGGTAATGCA'),
            ('s2', 'TGGTACGGTTTAATTTTATGCA'),
            ('s3', 'TAATGCA'),
            ('s4', 'ATGCA'),
            ('s5', 'TGGTAATTTA'),
            ('s6', 'TAATTTA'),
            ('s7', 'AAAAATAAA')
        ]

        _, self.small_seq_path = mkstemp(prefix='TrieOtuPickerTest_',
                                         suffix='.fasta')
        self._files_to_remove = [self.small_seq_path]
        f = open(self.small_seq_path, 'w')
        f.write('\n'.join(['>%s\n%s' % s for s in seqs]))
        f.close()

        _, self.small_seq_path_rev = mkstemp(prefix='TrieOtuPickerTest_',
                                             suffix='.fasta')
        self._files_to_remove.append(self.small_seq_path_rev)
        f = open(self.small_seq_path_rev, 'w')
        f.write('\n'.join(['>%s\n%s' % s for s in seqs_rev]))
        f.close()

    def tearDown(self):
        """
        """
        remove_files(self._files_to_remove)

    def test_call(self):
        """Trie OTU Picker functions as expected
        """
        expected = {0: ['s2'],
                    1: ['s3', 's4', 's1'],
                    2: ['s7'],
                    3: ['s6', 's5']}
        actual = self.otu_picker(self.small_seq_path)
        self.assertEqual(actual, expected)

    def test_call_reverse(self):
        """Trie OTU Picker functions as expected with the 'Reverse' option
        """
        expected = {0: ['s2'],
                    1: ['s3', 's4', 's1'],
                    2: ['s7'],
                    3: ['s6', 's5']}
        actual = self.otu_picker_rev(self.small_seq_path_rev)
        self.assertEqual(actual, expected)


class Usearch610DeNovoOtuPickerTests(TestCase):

    """ Tests for usearch 6.1 de novo functionality """

    def setUp(self):
        # create the temporary input files

        self.output_dir = load_qiime_config()['temp_dir']

        self.dna_seqs_usearch_97perc_id = dna_seqs_usearch_97perc_id
        self.dna_seqs_usearch_97perc_id_rc = dna_seqs_usearch_97perc_id_rc
        self.dna_seqs_usearch_97perc_id_len_diff =\
            dna_seqs_usearch_97perc_id_len_diff
        self.dna_seqs_usearch_97perc_dups = dna_seqs_usearch_97perc_dups

        _, self.tmp_seq_filepath_97perc_id = mkstemp(
            prefix='Usearch610DeNovoOtuPickerTest_',
            suffix='.fasta')
        seq_file = open(self.tmp_seq_filepath_97perc_id, 'w')
        seq_file.write(self.dna_seqs_usearch_97perc_id)
        seq_file.close()

        _, self.tmp_seq_filepath_97perc_id_rc = mkstemp(
            prefix='Usearch610DeNovoOtuPickerTest_',
            suffix='.fasta')
        seq_file = open(self.tmp_seq_filepath_97perc_id_rc, 'w')
        seq_file.write(self.dna_seqs_usearch_97perc_id_rc)
        seq_file.close()

        _, self.tmp_seqs_usearch97perc_id_len_diff = mkstemp(
            prefix="Usearch610DeNovoOtuPickerTest_",
            suffix=".fasta")
        seq_file = open(self.tmp_seqs_usearch97perc_id_len_diff, "w")
        seq_file.write(self.dna_seqs_usearch_97perc_id_len_diff)
        seq_file.close()

        _, self.tmp_seqs_usearch_97perc_dups = mkstemp(
            prefix="Usearch610DeNovoOtuPickerTest_",
            suffix=".fasta")
        seq_file = open(self.tmp_seqs_usearch_97perc_dups, "w")
        seq_file.write(self.dna_seqs_usearch_97perc_dups)
        seq_file.close()

        self._files_to_remove =\
            [self.tmp_seq_filepath_97perc_id, self.tmp_seq_filepath_97perc_id_rc,
             self.tmp_seqs_usearch97perc_id_len_diff,
             self.tmp_seqs_usearch_97perc_dups]

        self._dirs_to_remove = []

    def tearDown(self):
        remove_files(self._files_to_remove)
        if self._dirs_to_remove:
            for curr_dir in self._dirs_to_remove:
                rmtree(curr_dir)

    def test_call_default_params(self):
        """ clusters seqs within 97% identity with default parameters """

        app = Usearch610DeNovoOtuPicker(
            params={'save_intermediate_files': False,
                    'output_dir': self.output_dir,
                    'remove_usearch_logs': True
                    })

        obs_clusters = app(self.tmp_seq_filepath_97perc_id)

        # All seqs should fall into a single cluster
        expected_clusters = {'denovo0': ['usearch_ecoli_seq',
                                         'usearch_ecoli_seq_2bp_change', 'usearch_ecoli_seq_1bp_change']}

        for result in obs_clusters:
            for cluster in obs_clusters[result]:
                self.assertTrue(cluster in expected_clusters[result])

    def test_call_default_params_and_lower_id(self):
        """ clusters seqs within 95% identity with default parameters """

        app = Usearch610DeNovoOtuPicker(
            params={'save_intermediate_files': False,
                    'output_dir': self.output_dir,
                    'remove_usearch_logs': True,
                    'percent_id': 0.95
                    })

        obs_clusters = app(self.tmp_seq_filepath_97perc_id)

        # All seqs should fall into a single cluster
        expected_clusters = {'denovo0': ['usearch_ecoli_seq',
                                         'usearch_ecoli_seq_2bp_change', 'usearch_ecoli_seq_1bp_change']}

        self.assertItemsEqual(obs_clusters, expected_clusters)

    def test_call_default_params_and_higher_id(self):
        """ clusters seqs within 99% identity with default parameters """

        app = Usearch610DeNovoOtuPicker(
            params={'save_intermediate_files': False,
                    'output_dir': self.output_dir,
                    'remove_usearch_logs': True,
                    'percent_id': 0.99
                    })

        obs_clusters = app(self.tmp_seq_filepath_97perc_id)

        # Seqs should fall into separate clusters
        expected_clusters = {'denovo0': ['usearch_ecoli_seq'],
                             'denovo1': ['usearch_ecoli_seq_2bp_change'],
                             'denovo2': ['usearch_ecoli_seq_1bp_change']}

        # should be exactly 3 clusters
        self.assertEqual(len(obs_clusters), 3)
        self.assertItemsEqual(obs_clusters.keys(), expected_clusters.keys())
        self.assertItemsEqual(
            obs_clusters.values(),
            expected_clusters.values())

    def test_call_default_params_reversed_seq(self):
        """ Does not cluster reverse complemented sequence without --rev """

        app = Usearch610DeNovoOtuPicker(
            params={'save_intermediate_files': False,
                    'output_dir': self.output_dir,
                    'remove_usearch_logs': True
                    })

        obs_clusters = app(self.tmp_seq_filepath_97perc_id_rc)

        # RC seq should fall into its own cluster
        expected_clusters = [set(['usearch_ecoli_seq',
                                  'usearch_ecoli_seq_1bp_change']),
                             set(['usearch_ecoli_seq_2bp_change_rc'])]

        self.assertEqual(len(obs_clusters), 2)
        for result in obs_clusters:
            self.assertTrue(set(obs_clusters[result]) in expected_clusters)

    def test_call_default_params_reversed_seq_w_rev(self):
        """ Does not cluster reverse complemented sequence without --rev """

        app = Usearch610DeNovoOtuPicker(
            params={'save_intermediate_files': False,
                    'output_dir': self.output_dir,
                    'remove_usearch_logs': True,
                    'rev': True
                    })

        obs_clusters =\
            set(app(self.tmp_seq_filepath_97perc_id_rc).values()[0])

        # All seqs should fall into a single cluster
        expected_clusters = set(['usearch_ecoli_seq',
                                 'usearch_ecoli_seq_2bp_change_rc', 'usearch_ecoli_seq_1bp_change'])

        self.assertEqual(obs_clusters, expected_clusters)

    def test_call_default_params_save_intermediate_files(self):
        """ Preserves files if save_intermediate_files/logs is True """

        intermediate_files_dir = self.output_dir + "/test_usearch61/"
        create_dir(intermediate_files_dir)
        self._dirs_to_remove.append(intermediate_files_dir)

        app = Usearch610DeNovoOtuPicker(
            params={'save_intermediate_files': True,
                    'output_dir':
                    intermediate_files_dir,
                    'remove_usearch_logs': False
                    })

        obs_clusters = app(self.tmp_seq_filepath_97perc_id)

        expected_intermediate_fps =\
            [intermediate_files_dir + "denovo_abundance_sorted.fna",
             intermediate_files_dir + "denovo_abundance_sorted.uc",
             intermediate_files_dir + "denovo_smallmem_clustered.uc",
             intermediate_files_dir + "abundance_sorted.log",
             intermediate_files_dir + "smallmem_clustered.log"]

        for curr_file in expected_intermediate_fps:
            self.assertTrue(exists(curr_file))

    def test_call_default_params_save_intermediate_files_fast_cluster(self):
        """ Preserves files if save_intermediate_files/logs is True """

        intermediate_files_dir = self.output_dir + "/test_usearch61_fast/"
        create_dir(intermediate_files_dir)
        self._dirs_to_remove.append(intermediate_files_dir)

        app = Usearch610DeNovoOtuPicker(
            params={'save_intermediate_files': True,
                    'output_dir':
                    intermediate_files_dir,
                    'remove_usearch_logs': False,
                    'usearch61_sort_method':
                    'length',
                    'usearch_fast_cluster': True
                    })

        obs_clusters = app(self.tmp_seq_filepath_97perc_id)

        expected_intermediate_fps =\
            [intermediate_files_dir + "denovo_fast_clustered.uc",
             intermediate_files_dir + "fast_clustered.log"]

        for curr_file in expected_intermediate_fps:
            self.assertTrue(exists(curr_file))

        # All seqs should fall into a single cluster
        expected_clusters = {'denovo0': ['usearch_ecoli_seq',
                                         'usearch_ecoli_seq_1bp_change', 'usearch_ecoli_seq_2bp_change']}

        self.assertItemsEqual(obs_clusters, expected_clusters)

    def test_call_default_params_minlen(self):
        """ Discards reads that fall below minlen setting """

        app = Usearch610DeNovoOtuPicker(
            params={'save_intermediate_files': False,
                    'output_dir': self.output_dir,
                    'remove_usearch_logs': True,
                    'minlen': 101
                    })

        obs_clusters = app(self.tmp_seq_filepath_97perc_id)

        # Should get no results
        expected_clusters = {}

        self.assertEqual(obs_clusters, expected_clusters)

    def test_usearch61_params(self):
        """ usearch61 handles changes to other parameters """

        app = Usearch610DeNovoOtuPicker(
            params={'save_intermediate_files': False,
                    'output_dir': self.output_dir,
                    'remove_usearch_logs': True,
                    'wordlength': 25,
                    'usearch61_maxrejects': 200,
                    'usearch61_maxaccepts': 5
                    })

        obs_clusters = app(self.tmp_seq_filepath_97perc_id, otu_prefix="test")

        # All seqs should fall into a single cluster
        expected_clusters = {'test0': ['usearch_ecoli_seq',
                                       'usearch_ecoli_seq_2bp_change', 'usearch_ecoli_seq_1bp_change']}

        self.assertItemsEqual(obs_clusters, expected_clusters)

    def test_usearch61_length_sorting(self):
        """ Sorting according to length, clusters seqs """

        app = Usearch610DeNovoOtuPicker(
            params={'save_intermediate_files': False,
                    'output_dir': self.output_dir,
                    'remove_usearch_logs': True,
                    'usearch61_sort_method':
                    'length'
                    })

        obs_clusters = app(self.tmp_seqs_usearch97perc_id_len_diff)

        # All seqs should fall into a single cluster
        expected_clusters = {'denovo0': ['usearch_ecoli_seq_2bp_change',
                                         'usearch_ecoli_seq_1bp_change', 'usearch_ecoli_seq']}

        self.assertEqual(obs_clusters, expected_clusters)

    def test_usearch61_sizeorder(self):
        """ Handles sizeorder option, clusters seqs """

        app = Usearch610DeNovoOtuPicker(
            params={'save_intermediate_files': False,
                    'output_dir': self.output_dir,
                    'remove_usearch_logs': True,
                    'sizeorder': True
                    })

        obs_clusters = app(self.tmp_seqs_usearch_97perc_dups)

        # All seqs should fall into a single cluster
        expected_clusters = {'denovo0': ['usearch_ecoli_seq_1bp_change',
                                         'usearch_ecoli_seq_2bp_change', 'usearch_ecoli_seq',
                                         'usearch_ecoli_seq_1bp_change_dup1',
                                         'usearch_ecoli_seq_1bp_change_dup2']}

        self.assertEqual(obs_clusters, expected_clusters)


class Usearch61ReferenceOtuPickerTests(TestCase):

    """ Tests for usearch 6.1 reference functionality """

    def setUp(self):
        # create the temporary input files

        self.output_dir = load_qiime_config()['temp_dir']

        self.dna_seqs_usearch_97perc_id = dna_seqs_usearch_97perc_id
        self.dna_seqs_usearch_97perc_id_rc = dna_seqs_usearch_97perc_id_rc
        self.dna_seqs_usearch_97perc_id_len_diff =\
            dna_seqs_usearch_97perc_id_len_diff
        self.dna_seqs_usearch_97perc_dups = dna_seqs_usearch_97perc_dups
        self.dna_seqs_rc_single_seq = dna_seqs_rc_single_seq

        _, self.tmp_seq_filepath_97perc_id = mkstemp(
            prefix='Usearch610DeNovoOtuPickerTest_',
            suffix='.fasta')
        seq_file = open(self.tmp_seq_filepath_97perc_id, 'w')
        seq_file.write(self.dna_seqs_usearch_97perc_id)
        seq_file.close()

        _, self.tmp_seq_filepath_97perc_id_rc = mkstemp(
            prefix='Usearch610DeNovoOtuPickerTest_',
            suffix='.fasta')
        seq_file = open(self.tmp_seq_filepath_97perc_id_rc, 'w')
        seq_file.write(self.dna_seqs_usearch_97perc_id_rc)
        seq_file.close()

        _, self.tmp_seqs_usearch97perc_id_len_diff = mkstemp(
            prefix="Usearch610DeNovoOtuPickerTest_",
            suffix=".fasta")
        seq_file = open(self.tmp_seqs_usearch97perc_id_len_diff, "w")
        seq_file.write(self.dna_seqs_usearch_97perc_id_len_diff)
        seq_file.close()

        _, self.tmp_seqs_usearch_97perc_dups = mkstemp(
            prefix="Usearch610DeNovoOtuPickerTest_",
            suffix=".fasta")
        seq_file = open(self.tmp_seqs_usearch_97perc_dups, "w")
        seq_file.write(self.dna_seqs_usearch_97perc_dups)
        seq_file.close()

        _, self.tmp_seqs_rc_single_seq = mkstemp(
            prefix="Usearch610DeNovoOtuPickerTest_",
            suffix=".fasta")
        seq_file = open(self.tmp_seqs_rc_single_seq, "w")
        seq_file.write(self.dna_seqs_rc_single_seq)
        seq_file.close()

        self._files_to_remove =\
            [self.tmp_seq_filepath_97perc_id, self.tmp_seq_filepath_97perc_id_rc,
             self.tmp_seqs_usearch97perc_id_len_diff,
             self.tmp_seqs_usearch_97perc_dups, self.tmp_seqs_rc_single_seq]

        self._dirs_to_remove = []

    def tearDown(self):
        remove_files(self._files_to_remove)
        if self._dirs_to_remove:
            for curr_dir in self._dirs_to_remove:
                rmtree(curr_dir)

    def test_call_default_params(self):
        """ clusters seqs within 97% identity with default parameters """

        app = Usearch61ReferenceOtuPicker(
            params={'save_intermediate_files': False,
                    'output_dir':
                    self.output_dir,
                    'remove_usearch_logs': True
                    })

        obs_clusters, failures = app(self.tmp_seq_filepath_97perc_id,
                                     refseqs_fp=self.tmp_seq_filepath_97perc_id_rc)

        # Randomly selected match is used for equivalent matches, so need to
        # test for results without order affecting output
        expected_clusters =\
            {'usearch_ecoli_seq': ['usearch_ecoli_seq'],
             'usearch_ecoli_seq_1bp_change': ['usearch_ecoli_seq_1bp_change',
                                              'usearch_ecoli_seq_2bp_change']}

        for result in obs_clusters:
            for cluster in obs_clusters[result]:
                self.assertTrue(cluster in expected_clusters[result])

        expected_failures = []
        self.assertEqual(failures, expected_failures)

    def test_call_default_params_and_lower_id(self):
        """ clusters seqs within 95% identity with default parameters """

        app = Usearch61ReferenceOtuPicker(
            params={'save_intermediate_files': False,
                    'output_dir':
                    self.output_dir,
                    'remove_usearch_logs': True,
                    'percent_id': 0.95
                    })

        obs_clusters, failures = app(self.tmp_seq_filepath_97perc_id,
                                     refseqs_fp=self.tmp_seq_filepath_97perc_id_rc)

        expected_clusters = {'usearch_ecoli_seq': ['usearch_ecoli_seq'],
                             'usearch_ecoli_seq_1bp_change': ['usearch_ecoli_seq_1bp_change',
                                                              'usearch_ecoli_seq_2bp_change']}

        for result in obs_clusters:
            for cluster in obs_clusters[result]:
                self.assertTrue(cluster in expected_clusters[result])

        expected_failures = []
        self.assertEqual(failures, expected_failures)

    def test_call_default_params_and_higher_id(self):
        """ clusters seqs within 99% identity with default parameters """

        app = Usearch61ReferenceOtuPicker(
            params={'save_intermediate_files': False,
                    'output_dir':
                    self.output_dir,
                    'remove_usearch_logs': True,
                    'percent_id': 0.99
                    })

        obs_clusters, failures = app(self.tmp_seq_filepath_97perc_id,
                                     refseqs_fp=self.tmp_seq_filepath_97perc_id_rc)

        # Seqs should fall into separate clusters
        expected_clusters = {'denovo0': ['usearch_ecoli_seq_2bp_change'],
                             'usearch_ecoli_seq': ['usearch_ecoli_seq'],
                             'usearch_ecoli_seq_1bp_change': ['usearch_ecoli_seq_1bp_change']}

        self.assertEqual(obs_clusters, expected_clusters)

        expected_failures = []
        self.assertEqual(failures, expected_failures)

    def test_call_default_params_reversed_seq(self):
        """ Does not cluster reverse complemented sequence without --rev """

        app = Usearch61ReferenceOtuPicker(
            params={'save_intermediate_files': False,
                    'output_dir':
                    self.output_dir,
                    'remove_usearch_logs': True,
                    'suppress_new_clusters':
                    True,
                    'rev': False
                    })

        obs_clusters, failures = app(self.tmp_seq_filepath_97perc_id,
                                     refseqs_fp=self.tmp_seqs_rc_single_seq)

        # As seqs are not in same frame, should all fail.
        expected_clusters =\
            {}

        self.assertEqual(obs_clusters, expected_clusters)

        expected_failures = ['usearch_ecoli_seq',
                             'usearch_ecoli_seq_2bp_change',
                             'usearch_ecoli_seq_1bp_change']
        self.assertEqual(len(failures), 3)
        for curr_failure in failures:
            self.assertTrue(curr_failure in expected_failures)

    def test_call_default_params_reversed_seq_w_rev(self):
        """ Does not cluster reverse complemented sequence without --rev """

        app = Usearch61ReferenceOtuPicker(
            params={'save_intermediate_files': False,
                    'output_dir':
                    self.output_dir,
                    'remove_usearch_logs': True,
                    'rev': True,
                    'suppress_new_clusters': True
                    })

        obs_clusters, failures = app(self.tmp_seq_filepath_97perc_id,
                                     refseqs_fp=self.tmp_seq_filepath_97perc_id_rc)

        # All seqs should fall into a single cluster
        expected_clusters =\
            {'usearch_ecoli_seq_2bp_change_rc': ['usearch_ecoli_seq_2bp_change'],
             'usearch_ecoli_seq': ['usearch_ecoli_seq'],
             'usearch_ecoli_seq_1bp_change': ['usearch_ecoli_seq_1bp_change']}

        self.assertEqual(obs_clusters, expected_clusters)

        expected_failures = []
        self.assertEqual(failures, expected_failures)

    def test_call_default_params_save_intermediate_files(self):
        """ Preserves files if save_intermediate_files/logs is True """

        intermediate_files_dir = self.output_dir + "/test_usearch61/"
        create_dir(intermediate_files_dir)
        self._dirs_to_remove.append(intermediate_files_dir)

        app = Usearch61ReferenceOtuPicker(
            params={'save_intermediate_files': True,
                    'output_dir':
                    intermediate_files_dir,
                    'remove_usearch_logs': False
                    })

        obs_clusters, failures = app(self.tmp_seq_filepath_97perc_id,
                                     refseqs_fp=self.tmp_seq_filepath_97perc_id_rc)

        expected_intermediate_fps =\
            [join(intermediate_files_dir, "abundance_sorted.fna"),
             join(intermediate_files_dir, "abundance_sorted.log"),
             join(intermediate_files_dir, "abundance_sorted.uc"),
             join(intermediate_files_dir, "ref_clustered.log"),
             join(intermediate_files_dir, "ref_clustered.uc")]

        for curr_file in expected_intermediate_fps:
            self.assertTrue(exists(curr_file))

        expected_failures = []
        self.assertEqual(failures, expected_failures)

    def test_call_default_params_save_intermediate_files_fast_cluster(self):
        """ Preserves files if save_intermediate_files/logs is True """

        intermediate_files_dir = self.output_dir + "/test_usearch61_fast_1160/"
        create_dir(intermediate_files_dir)
        self._dirs_to_remove.append(intermediate_files_dir)

        app = Usearch61ReferenceOtuPicker(
            params={'save_intermediate_files': True,
                    'output_dir':
                    intermediate_files_dir,
                    'remove_usearch_logs': False,
                    'usearch61_sort_method':
                    'length',
                    'usearch_fast_cluster': True
                    })

        obs_clusters, failures = app(self.tmp_seq_filepath_97perc_id,
                                     refseqs_fp=self.tmp_seq_filepath_97perc_id_rc)

        expected_intermediate_fps =\
            [join(intermediate_files_dir, "abundance_sorted.fna"),
             join(intermediate_files_dir, "abundance_sorted.log"),
             join(intermediate_files_dir, "abundance_sorted.uc"),
             join(intermediate_files_dir, "ref_clustered.log"),
             join(intermediate_files_dir, "ref_clustered.uc")]

        for curr_file in expected_intermediate_fps:
            self.assertTrue(exists(curr_file))

        expected_clusters = {'usearch_ecoli_seq': ['usearch_ecoli_seq'],
                             'usearch_ecoli_seq_1bp_change': ['usearch_ecoli_seq_2bp_change',
                                                              'usearch_ecoli_seq_1bp_change']}

        for result in obs_clusters:
            for cluster in obs_clusters[result]:
                self.assertTrue(cluster in expected_clusters[result])

        expected_failures = []
        self.assertEqual(failures, expected_failures)

    # Don't have a good way to catch this error currently
    '''def test_call_default_params_minlen(self):
        """ Discards reads that fall below minlen setting """

        app = Usearch61ReferenceOtuPicker(params={'save_intermediate_files':False,
                                            'output_dir':self.output_dir,
                                            'remove_usearch_logs':True,
                                            'minlen':101
                                           })

        obs_clusters, failures = app(self.tmp_seq_filepath_97perc_id,
         refseqs_fp = self.tmp_seq_filepath_97perc_id_rc)

        # Should get no results
        expected_clusters = {}

        self.assertEqual(obs_clusters, expected_clusters)

        expected_failures = []
        self.assertEqual(failures, expected_failures)'''

    def test_usearch61_params(self):
        """ usearch61 handles changes to other parameters """

        app = Usearch61ReferenceOtuPicker(
            params={'save_intermediate_files': False,
                    'output_dir':
                    self.output_dir,
                    'remove_usearch_logs': True,
                    'wordlength': 25,
                    'usearch61_maxrejects': 200,
                    'usearch61_maxaccepts': 5
                    })

        obs_clusters, failures = app(self.tmp_seq_filepath_97perc_id,
                                     otu_prefix="test", refseqs_fp=self.tmp_seq_filepath_97perc_id_rc)

        # won't get 2bp_change as reference, due to RC status
        expected_clusters = {'usearch_ecoli_seq': ['usearch_ecoli_seq'],
                             'usearch_ecoli_seq_1bp_change': ['usearch_ecoli_seq_1bp_change',
                                                              'usearch_ecoli_seq_2bp_change']}

        for result in obs_clusters:
            for cluster in obs_clusters[result]:
                self.assertTrue(cluster in expected_clusters[result])

        expected_failures = []
        self.assertEqual(failures, expected_failures)

    def test_usearch61_length_sorting(self):
        """ Sorting according to length, clusters seqs """

        app = Usearch61ReferenceOtuPicker(
            params={'save_intermediate_files': False,
                    'output_dir':
                    self.output_dir,
                    'remove_usearch_logs': True,
                    'usearch61_sort_method':
                    'length'
                    })

        obs_clusters, failures = app(self.tmp_seqs_usearch97perc_id_len_diff,
                                     refseqs_fp=self.tmp_seq_filepath_97perc_id_rc)

        expected_clusters = {'usearch_ecoli_seq': ['usearch_ecoli_seq'],
                             'usearch_ecoli_seq_1bp_change': ['usearch_ecoli_seq_1bp_change',
                                                              'usearch_ecoli_seq_2bp_change']}

        for result in obs_clusters:
            for cluster in obs_clusters[result]:
                self.assertTrue(cluster in expected_clusters[result])

        expected_failures = []
        self.assertEqual(failures, expected_failures)

    def test_usearch61_sizeorder(self):
        """ Handles sizeorder option, clusters seqs """

        app = Usearch61ReferenceOtuPicker(
            params={'save_intermediate_files': False,
                    'output_dir':
                    self.output_dir,
                    'remove_usearch_logs': True,
                    'sizeorder': True
                    })

        obs_clusters, failures = app(self.tmp_seqs_usearch_97perc_dups,
                                     refseqs_fp=self.tmp_seq_filepath_97perc_id_rc)

        # Should have ecoli match ecoli, and remaining seqs match 1bp change.
        expected_clusters = {'usearch_ecoli_seq': ['usearch_ecoli_seq'],
                             'usearch_ecoli_seq_1bp_change': ['usearch_ecoli_seq_1bp_change',
                                                              'usearch_ecoli_seq_2bp_change', 'usearch_ecoli_seq_1bp_change_dup1',
                                                              'usearch_ecoli_seq_1bp_change_dup2']}

        for result in obs_clusters:
            for cluster in obs_clusters[result]:
                self.assertTrue(cluster in expected_clusters[result])

        expected_failures = []
        self.assertEqual(failures, expected_failures)

    def test_closed_reference_usearch61(self):
        """ usearch61 does closed reference OTU picking successfully """

        app = Usearch61ReferenceOtuPicker(
            params={'save_intermediate_files': False,
                    'output_dir':
                    self.output_dir,
                    'remove_usearch_logs': True,
                    'suppress_new_clusters': True
                    })

        obs_clusters, failures = app(self.tmp_seq_filepath_97perc_id,
                                     refseqs_fp=self.tmp_seqs_rc_single_seq)

        # Randomly selected match is used for equivalent matches, so need to
        # test for results without order affecting output
        expected_clusters = {}

        self.assertEqual(obs_clusters, expected_clusters)

        expected_failures = ['usearch_ecoli_seq',
                             'usearch_ecoli_seq_2bp_change', 'usearch_ecoli_seq_1bp_change']
        self.assertItemsEqual(failures, expected_failures)

    def test_closed_reference_with_match_usearch61(self):
        """ usearch61 does closed reference OTU picking successfully """

        app = Usearch61ReferenceOtuPicker(
            params={'save_intermediate_files': False,
                    'output_dir':
                    self.output_dir,
                    'remove_usearch_logs': True,
                    'suppress_new_clusters': True
                    })

        obs_clusters, failures = app(self.tmp_seq_filepath_97perc_id_rc,
                                     refseqs_fp=self.tmp_seqs_rc_single_seq)

        # Randomly selected match is used for equivalent matches, so need to
        # test for results without order affecting output
        expected_clusters = {'usearch_ecoli_seq_2bp_change_rc':
                             ['usearch_ecoli_seq_2bp_change_rc']}

        self.assertEqual(obs_clusters, expected_clusters)

        expected_failures = ['usearch_ecoli_seq',
                             'usearch_ecoli_seq_1bp_change']
        self.assertEqual(set(failures), set(expected_failures))

    def test_call_open_reference_usearch61(self):
        """ usearch61 does open reference OTU picking successfully """

        app = Usearch61ReferenceOtuPicker(
            params={'save_intermediate_files': False,
                    'output_dir':
                    self.output_dir,
                    'remove_usearch_logs': True,
                    'suppress_new_clusters':
                    False
                    })

        obs_clusters, failures = app(self.tmp_seq_filepath_97perc_id,
                                     refseqs_fp=self.tmp_seqs_rc_single_seq)

        # Randomly selected match is used for equivalent matches, so need to
        # test for results without order affecting output
        expected_clusters = {'denovo0': ['usearch_ecoli_seq',
                                         'usearch_ecoli_seq_2bp_change',
                                         'usearch_ecoli_seq_1bp_change']}

        for result in obs_clusters:
            for cluster in obs_clusters[result]:
                self.assertTrue(cluster in expected_clusters[result])

        expected_failures = []
        self.assertEqual(failures, expected_failures)

    def test_call_open_reference_with_match_usearch61(self):
        """ usearch61 does open reference OTU picking successfully """

        app = Usearch61ReferenceOtuPicker(
            params={'save_intermediate_files': False,
                    'output_dir':
                    self.output_dir,
                    'remove_usearch_logs': True,
                    'suppress_new_clusters':
                    False
                    })

        obs_clusters, failures = app(self.tmp_seq_filepath_97perc_id_rc,
                                     refseqs_fp=self.tmp_seqs_rc_single_seq)

        # Randomly selected match is used for equivalent matches, so need to
        # test for results without order affecting output
        expected_clusters = {'denovo0': ['usearch_ecoli_seq',
                                         'usearch_ecoli_seq_1bp_change'],
                             'usearch_ecoli_seq_2bp_change_rc':
                             ['usearch_ecoli_seq_2bp_change_rc']}

        for result in obs_clusters:
            for cluster in obs_clusters[result]:
                self.assertTrue(cluster in expected_clusters[result])

        expected_failures = []
        self.assertEqual(failures, expected_failures)


class UsearchOtuPickerTests(TestCase):

    """ Tests of the usearch-based OTU picker """

    def setUp(self):
        # create the temporary input files
        self.dna_seqs_3 = dna_seqs_3
        self.dna_seqs_3_derep = dna_seqs_3_derep
        self.dna_seqs_4 = dna_seqs_usearch
        self.ref_database = usearch_ref_seqs1

        self.temp_dir = load_qiime_config()['temp_dir']
        _, self.tmp_seq_filepath1 = mkstemp(
            prefix='UsearchOtuPickerTest_',
            suffix='.fasta')
        seq_file = open(self.tmp_seq_filepath1, 'w')
        seq_file.write(self.dna_seqs_3)
        seq_file.close()

        _, self.tmp_seq_filepath1_derep = mkstemp(
            prefix='UsearchOtuPickerTest_',
            suffix='.fasta')
        seq_file = open(self.tmp_seq_filepath1_derep, 'w')
        seq_file.write(self.dna_seqs_3_derep)
        seq_file.close()

        _, self.tmp_seq_filepath2 = mkstemp(
            prefix='UsearchOtuPickerTest_',
            suffix='.fasta')
        seq_file = open(self.tmp_seq_filepath2, 'w')
        seq_file.write(self.dna_seqs_4)
        seq_file.close()

        _, self.tmp_ref_database = mkstemp(
            prefix='UsearchRefDatabase_',
            suffix='.fasta')
        seq_file = open(self.tmp_ref_database, 'w')
        seq_file.write(self.ref_database)
        seq_file.close()

        self._files_to_remove =\
            [self.tmp_seq_filepath1, self.tmp_seq_filepath1_derep,
             self.tmp_seq_filepath2, self.tmp_ref_database]

        self._dirs_to_remove = []

    def tearDown(self):
        remove_files(self._files_to_remove)
        if self._dirs_to_remove:
            for curr_dir in self._dirs_to_remove:
                rmtree(curr_dir)

    def seqs_to_temp_fasta(self, seqs):
        """ """
        _, fp = mkstemp(
            prefix='UsearchOtuPickerTest_',
            suffix='.fasta')
        seq_file = open(fp, 'w')
        self._files_to_remove.append(fp)
        for s in seqs:
            seq_file.write('>%s\n%s\n' % s)
        seq_file.close()
        return fp

    def test_call_default_params(self):
        """UsearchOtuPicker.__call__ returns expected clusters default params"""

        # adapted from test_app.test_cd_hit.test_cdhit_clusters_from_seqs
        # All seqs should create own cluster

        exp_otu_ids = [str(x) for x in range(10)]

        exp_clusters = [['uclust_test_seqs_0'],
                        ['uclust_test_seqs_1'],
                        ['uclust_test_seqs_2'],
                        ['uclust_test_seqs_3'],
                        ['uclust_test_seqs_4'],
                        ['uclust_test_seqs_5'],
                        ['uclust_test_seqs_6'],
                        ['uclust_test_seqs_7'],
                        ['uclust_test_seqs_8'],
                        ['uclust_test_seqs_9']]

        app = UsearchOtuPicker(params={'save_intermediate_files': False,
                                       'db_filepath': self.tmp_ref_database,
                                       'output_dir': self.temp_dir,
                                       'remove_usearch_logs': True,
                                       'reference_chimera_detection': True,
                                       'minlen': 12,
                                       'w': 12,
                                       'minsize': 1
                                       })

        obs = app(self.tmp_seq_filepath1)

        obs_otu_ids = sorted(obs.keys())
        obs_clusters = sorted(obs.values())
        # The relation between otu ids and clusters is abitrary, and
        # is not stable due to use of dicts when parsing clusters -- therefore
        # just checks that we have the expected group of each
        self.assertEqual(obs_otu_ids, exp_otu_ids)
        self.assertEqual(obs_clusters, exp_clusters)

    def test_call_derep(self):
        """UsearchOtuPicker.__call__ returns expected clusters when using
        --derep_fullseq"""

        # adapted from test_call_default_params
        # Sequences 1 and 9 have exact replicates

        exp_otu_ids = [str(x) for x in range(10)]

        exp_clusters = [['uclust_test_seqs_0'],
                        ['uclust_test_seqs_1',
                         'uclust_test_seqs_1rep',
                         'uclust_test_seqs_1rep2'],
                        ['uclust_test_seqs_2'],
                        ['uclust_test_seqs_3'],
                        ['uclust_test_seqs_4'],
                        ['uclust_test_seqs_5'],
                        ['uclust_test_seqs_6'],
                        ['uclust_test_seqs_7'],
                        ['uclust_test_seqs_8'],
                        ['uclust_test_seqs_9',
                         'uclust_test_seqs_9rep']]

        app = UsearchOtuPicker(params={'save_intermediate_files': False,
                                       'db_filepath': self.tmp_ref_database,
                                       'output_dir': self.temp_dir,
                                       'remove_usearch_logs': True,
                                       'minlen': 12,
                                       'w': 12,
                                       'minsize': 1,
                                       'derep_fullseq': True
                                       })

        obs = app(self.tmp_seq_filepath1_derep)

        obs_otu_ids = sorted(obs.keys())
        obs_clusters = sorted(obs.values())
        # The relation between otu ids and clusters is abitrary, and
        # is not stable due to use of dicts when parsing clusters -- therefore
        # just checks that we have the expected group of each
        self.assertEqual(obs_otu_ids, exp_otu_ids)
        self.assertEqual(obs_clusters, exp_clusters)

    def test_call_default_no_reference(self):
        """UsearchOtuPicker.__call__ returns expected clusters no referencedb"""

        # adapted from test_app.test_cd_hit.test_cdhit_clusters_from_seqs
        # All seqs should create own cluster

        exp_otu_ids = [str(x) for x in range(10)]

        exp_clusters = [['uclust_test_seqs_0'],
                        ['uclust_test_seqs_1'],
                        ['uclust_test_seqs_2'],
                        ['uclust_test_seqs_3'],
                        ['uclust_test_seqs_4'],
                        ['uclust_test_seqs_5'],
                        ['uclust_test_seqs_6'],
                        ['uclust_test_seqs_7'],
                        ['uclust_test_seqs_8'],
                        ['uclust_test_seqs_9']]

        app = UsearchOtuPicker(params={'save_intermediate_files': False,
                                       'db_filepath': self.tmp_ref_database,
                                       'output_dir': self.temp_dir,
                                       'remove_usearch_logs': True,
                                       'reference_chimera_detection': False,
                                       'minlen': 12,
                                       'w': 12,
                                       'minsize': 1
                                       })

        obs = app(self.tmp_seq_filepath1)

        obs_otu_ids = sorted(obs.keys())
        obs_clusters = sorted(obs.values())
        # The relation between otu ids and clusters is abitrary, and
        # is not stable due to use of dicts when parsing clusters -- therefore
        # just checks that we have the expected group of each
        self.assertEqual(obs_otu_ids, exp_otu_ids)
        self.assertEqual(obs_clusters, exp_clusters)

    def test_call_low_cluster_identity(self):
        """UsearchOtuPicker.__call__ returns expected clusters"""

        # adapted from test_app.test_cd_hit.test_cdhit_clusters_from_seqs
        # Should only get 6 clusters
        exp_otu_ids = [str(x) for x in range(6)]

        exp_clusters =\
            [['uclust_test_seqs_0', 'uclust_test_seqs_6',
              'uclust_test_seqs_9'], ['uclust_test_seqs_1'], ['uclust_test_seqs_2'],
             ['uclust_test_seqs_3',
              'uclust_test_seqs_5',
              'uclust_test_seqs_8'],
                ['uclust_test_seqs_4'], ['uclust_test_seqs_7']]

        app = UsearchOtuPicker(params={'save_intermediate_files': False,
                                       'db_filepath': self.tmp_ref_database,
                                       'output_dir': self.temp_dir,
                                       'remove_usearch_logs': True,
                                       'reference_chimera_detection': False,
                                       'de_novo_chimera_detection': False,
                                       'cluster_size_filtering': False,
                                       'minlen': 12,
                                       'w': 12,
                                       'minsize': 1,
                                       'percent_id': 0.80,
                                       'percent_id_err': 0.97
                                       })

        obs = app(self.tmp_seq_filepath1)

        obs_otu_ids = sorted(obs.keys())
        obs_clusters = sorted(obs.values())
        # The relation between otu ids and clusters is abitrary, and
        # is not stable due to use of dicts when parsing clusters -- therefore
        # just checks that we have the expected group of each
        self.assertEqual(obs_otu_ids, exp_otu_ids)
        self.assertEqual(obs_clusters, exp_clusters)

    def test_call_detects_de_novo_chimeras(self):
        """UsearchOtuPicker.__call__ returns expected clusters"""

        # adapted from test_app.test_cd_hit.test_cdhit_clusters_from_seqs
        # Should

        exp_otu_ids = ['2', '3', '4', '5']

        exp_clusters = [['uclust_test_seqs_1'],
                        ['uclust_test_seqs_2'],
                        ['uclust_test_seqs_4'],
                        ['uclust_test_seqs_7']
                        ]

        app = UsearchOtuPicker(params={'save_intermediate_files': False,
                                       'db_filepath': self.tmp_ref_database,
                                       'output_dir': self.temp_dir,
                                       'remove_usearch_logs': True,
                                       'reference_chimera_detection': False,
                                       'de_novo_chimera_detection': True,
                                       'cluster_size_filtering': False,
                                       'minlen': 12,
                                       'w': 12,
                                       'minsize': 1,
                                       'percent_id': 0.97,
                                       'percent_id_err': 0.80,
                                       'abundance_skew': 2
                                       })

        obs = app(self.tmp_seq_filepath1)

        obs_otu_ids = sorted(obs.keys())
        obs_clusters = sorted(obs.values())
        # The relation between otu ids and clusters is abitrary, and
        # is not stable due to use of dicts when parsing clusters -- therefore
        # just checks that we have the expected group of each
        self.assertEqual(obs_otu_ids, exp_otu_ids)
        self.assertEqual(obs_clusters, exp_clusters)

    def test_call_detects_reference_chimeras(self):
        """UsearchOtuPicker.__call__ returns expected clusters"""

        # adapted from test_app.test_cd_hit.test_cdhit_clusters_from_seqs
        # Should detect and remove chimeric sequence based
        # during ref based detection

        exp_otu_ids = ['0', '1']

        exp_clusters = [['Solemya', 'Solemya_seq2'],
                        ['usearch_ecoli_seq', 'usearch_ecoli_seq2']
                        ]

        app = UsearchOtuPicker(params={'save_intermediate_files': False,
                                       'db_filepath': self.tmp_ref_database,
                                       'output_dir': self.temp_dir,
                                       'remove_usearch_logs': True,
                                       'reference_chimera_detection': True,
                                       'de_novo_chimera_detection': False,
                                       'cluster_size_filtering': False,
                                       'minlen': 12,
                                       'w': 12,
                                       'minsize': 1,
                                       'percent_id': 0.97,
                                       'percent_id_err': 0.97,
                                       'abundance_skew': 2
                                       })

        obs = app(self.tmp_seq_filepath2)

        obs_otu_ids = sorted(obs.keys())
        obs_clusters = sorted(obs.values())
        # The relation between otu ids and clusters is abitrary, and
        # is not stable due to use of dicts when parsing clusters -- therefore
        # just checks that we have the expected group of each
        self.assertEqual(obs_otu_ids, exp_otu_ids)
        self.assertEqual(obs_clusters, exp_clusters)

    def test_usearch_handles_intersections(self):
        """UsearchOtuPicker.__call__ returns expected clusters"""

        # adapted from test_app.test_cd_hit.test_cdhit_clusters_from_seqs
        # Should detect and remove chimeric sequence based
        # during ref based detection

        exp_otu_ids = ['0', '1']

        exp_clusters = [['Solemya', 'Solemya_seq2'],
                        ['usearch_ecoli_seq', 'usearch_ecoli_seq2']
                        ]

        app = UsearchOtuPicker(params={'save_intermediate_files': False,
                                       'db_filepath': self.tmp_ref_database,
                                       'output_dir': self.temp_dir,
                                       'remove_usearch_logs': True,
                                       'reference_chimera_detection': True,
                                       'de_novo_chimera_detection': True,
                                       'cluster_size_filtering': False,
                                       'minlen': 12,
                                       'w': 12,
                                       'minsize': 1,
                                       'percent_id': 0.97,
                                       'percent_id_err': 0.97,
                                       'abundance_skew': 2,
                                       'chimeras_retention': 'intersection'
                                       })

        obs = app(self.tmp_seq_filepath2)

        obs_otu_ids = sorted(obs.keys())
        obs_clusters = sorted(obs.values())
        # The relation between otu ids and clusters is abitrary, and
        # is not stable due to use of dicts when parsing clusters -- therefore
        # just checks that we have the expected group of each
        self.assertEqual(obs_otu_ids, exp_otu_ids)
        self.assertEqual(obs_clusters, exp_clusters)

    def test_usearch_handles_unions(self):
        """UsearchOtuPicker.__call__ returns expected clusters"""

        # adapted from test_app.test_cd_hit.test_cdhit_clusters_from_seqs
        # Should detect and remove chimeric sequence based
        # during ref based detection

        exp_otu_ids = ['0', '1', '2']

        # will retain 'chimera' with union option.
        exp_clusters = [['Solemya', 'Solemya_seq2'], ['chimera'],
                        ['usearch_ecoli_seq', 'usearch_ecoli_seq2']
                        ]

        app = UsearchOtuPicker(params={'save_intermediate_files': False,
                                       'db_filepath': self.tmp_ref_database,
                                       'output_dir': self.temp_dir,
                                       'remove_usearch_logs': True,
                                       'reference_chimera_detection': True,
                                       'de_novo_chimera_detection': True,
                                       'cluster_size_filtering': False,
                                       'minlen': 12,
                                       'w': 12,
                                       'minsize': 1,
                                       'percent_id': 0.97,
                                       'percent_id_err': 0.97,
                                       'abundance_skew': 2,
                                       'chimeras_retention': 'union'
                                       })

        obs = app(self.tmp_seq_filepath2)

        obs_otu_ids = sorted(obs.keys())
        obs_clusters = sorted(obs.values())
        # The relation between otu ids and clusters is abitrary, and
        # is not stable due to use of dicts when parsing clusters -- therefore
        # just checks that we have the expected group of each
        self.assertEqual(obs_otu_ids, exp_otu_ids)
        self.assertEqual(obs_clusters, exp_clusters)

    def test_call_writes_output(self):
        """UsearchOtuPicker.__call__ writes expected output clusters file"""

        # adapted from test_app.test_cd_hit.test_cdhit_clusters_from_seqs
        # Should detect and remove chimeric sequence based
        # during ref based detection, then write the OTU mapping file in
        # QIIME format.

        _, self.tmp_result_path = mkstemp(
            prefix='UsearchOTUMapping_',
            suffix='.txt')
        f = open(self.tmp_result_path, "w")

        _, self.tmp_failures_path = mkstemp(
            prefix='UsearchFailures_',
            suffix='.txt')
        f = open(self.tmp_failures_path, "w")

        self._files_to_remove.append(self.tmp_result_path)
        self._files_to_remove.append(self.tmp_failures_path)

        app = UsearchOtuPicker(params={'save_intermediate_files': False,
                                       'db_filepath': self.tmp_ref_database,
                                       'output_dir': self.temp_dir,
                                       'remove_usearch_logs': True,
                                       'reference_chimera_detection': True,
                                       'de_novo_chimera_detection': False,
                                       'cluster_size_filtering': False,
                                       'minlen': 12,
                                       'w': 12,
                                       'minsize': 1,
                                       'percent_id': 0.97,
                                       'percent_id_err': 0.97,
                                       'abundance_skew': 2
                                       })

        obs = app(self.tmp_seq_filepath2, result_path=self.tmp_result_path,
                  failure_path=self.tmp_failures_path)

        expected_otu_mapping =\
            ["1\tSolemya\tSolemya_seq2\n",
             "0\tusearch_ecoli_seq\tusearch_ecoli_seq2\n"""
             ]

        f = open(self.tmp_result_path, "U")

        actual_otu_mapping = f.readlines()

        self.assertEqual(actual_otu_mapping, expected_otu_mapping)

        expected_failures = ["chimera"]

        f = open(self.tmp_failures_path, "U")

        actual_failures = f.readlines()

        self.assertEqual(actual_failures, expected_failures)


class UsearchReferenceOtuPickerTests(TestCase):

    """ Tests of the usearch-based OTU picker """

    def setUp(self):
        # create the temporary input files
        self.dna_seqs_3 = dna_seqs_3
        self.dna_seqs_3_derep = dna_seqs_3_derep
        self.dna_seqs_4 = dna_seqs_usearch
        self.ref_database = usearch_ref_seqs1
        self.otu_ref_database = uclustref_query_seqs1

        self.temp_dir = load_qiime_config()['temp_dir']
        _, self.tmp_seq_filepath1 = mkstemp(
            prefix='UsearchOtuPickerTest_',
            suffix='.fasta')
        seq_file = open(self.tmp_seq_filepath1, 'w')
        seq_file.write(self.dna_seqs_3)
        seq_file.close()

        _, self.tmp_seq_filepath1_derep = mkstemp(
            prefix='UsearchOtuPickerTest_',
            suffix='.fasta')
        seq_file = open(self.tmp_seq_filepath1_derep, 'w')
        seq_file.write(self.dna_seqs_3_derep)
        seq_file.close()

        _, self.tmp_seq_filepath2 = mkstemp(
            prefix='UsearchOtuPickerTest_',
            suffix='.fasta')
        seq_file = open(self.tmp_seq_filepath2, 'w')
        seq_file.write(self.dna_seqs_4)
        seq_file.close()

        _, self.tmp_ref_database = mkstemp(
            prefix='UsearchRefDatabase_',
            suffix='.fasta')
        seq_file = open(self.tmp_ref_database, 'w')
        seq_file.write(self.ref_database)
        seq_file.close()

        _, self.tmp_otu_ref_database = mkstemp(
            prefix='UsearchRefOtuDatabase_',
            suffix='.fasta')
        seq_file = open(self.tmp_otu_ref_database, 'w')
        seq_file.write(self.otu_ref_database)
        seq_file.close()

        self._files_to_remove =\
            [self.tmp_seq_filepath1, self.tmp_seq_filepath2,
             self.tmp_seq_filepath1_derep, self.tmp_ref_database,
             self.tmp_otu_ref_database]

        self._dirs_to_remove = []

    def tearDown(self):
        remove_files(self._files_to_remove)
        if self._dirs_to_remove:
            for curr_dir in self._dirs_to_remove:
                rmtree(curr_dir)

    def seqs_to_temp_fasta(self, seqs):
        """ """
        _, fp = mkstemp(
            prefix='UsearchOtuPickerTest_',
            suffix='.fasta')
        seq_file = open(fp, 'w')
        self._files_to_remove.append(fp)
        for s in seqs:
            seq_file.write('>%s\n%s\n' % s)
        seq_file.close()
        return fp

    def test_call_default_params(self):
        """UsearchOtuPicker.__call__ returns expected clusters default params"""

        # adapted from test_app.test_cd_hit.test_cdhit_clusters_from_seqs
        # All seqs should create own cluster

        exp_otu_ids = [str(x) for x in range(10)]

        exp_clusters = [['uclust_test_seqs_0'],
                        ['uclust_test_seqs_1'],
                        ['uclust_test_seqs_2'],
                        ['uclust_test_seqs_3'],
                        ['uclust_test_seqs_4'],
                        ['uclust_test_seqs_5'],
                        ['uclust_test_seqs_6'],
                        ['uclust_test_seqs_7'],
                        ['uclust_test_seqs_8'],
                        ['uclust_test_seqs_9']]

        app = UsearchReferenceOtuPicker(
            params={'save_intermediate_files': False,
                    'db_filepath':
                    self.tmp_ref_database,
                    'output_dir': self.temp_dir,
                    'remove_usearch_logs': True,
                    'reference_chimera_detection':
                    True,
                    'minlen': 12,
                    'w': 12,
                    'minsize': 1
                    })

        obs = app(self.tmp_seq_filepath1, self.tmp_otu_ref_database)

        obs_otu_ids = sorted(obs.keys())
        obs_clusters = sorted(obs.values())
        # The relation between otu ids and clusters is abitrary, and
        # is not stable due to use of dicts when parsing clusters -- therefore
        # just checks that we have the expected group of each
        self.assertEqual(obs_otu_ids, exp_otu_ids)
        self.assertEqual(obs_clusters, exp_clusters)

    def test_call_derep(self):
        """UsearchOtuPicker.__call__ returns expected clusters when using
        --derep_fullseq"""

        # adapted from test_call_default_params
        # Sequences 1 and 9 have exact replicates

        exp_otu_ids = [str(x) for x in range(10)]

        exp_clusters = [['uclust_test_seqs_0'],
                        ['uclust_test_seqs_1',
                         'uclust_test_seqs_1rep',
                         'uclust_test_seqs_1rep2'],
                        ['uclust_test_seqs_2'],
                        ['uclust_test_seqs_3'],
                        ['uclust_test_seqs_4'],
                        ['uclust_test_seqs_5'],
                        ['uclust_test_seqs_6'],
                        ['uclust_test_seqs_7'],
                        ['uclust_test_seqs_8'],
                        ['uclust_test_seqs_9',
                         'uclust_test_seqs_9rep']]

        app = UsearchReferenceOtuPicker(
            params={'save_intermediate_files': False,
                    'db_filepath':
                    self.tmp_ref_database,
                    'output_dir': self.temp_dir,
                    'remove_usearch_logs': True,
                    'reference_chimera_detection':
                    True,
                    'minlen': 12,
                    'w': 12,
                    'minsize': 1,
                    'derep_fullseq': True
                    })

        obs = app(self.tmp_seq_filepath1_derep, self.tmp_otu_ref_database)

        obs_otu_ids = sorted(obs.keys())
        obs_clusters = sorted(obs.values())
        # The relation between otu ids and clusters is abitrary, and
        # is not stable due to use of dicts when parsing clusters -- therefore
        # just checks that we have the expected group of each
        self.assertEqual(obs_otu_ids, exp_otu_ids)
        self.assertEqual(obs_clusters, exp_clusters)

    def test_call_default_no_reference(self):
        """UsearchOtuPicker.__call__ returns expected clusters no referencedb"""

        # adapted from test_app.test_cd_hit.test_cdhit_clusters_from_seqs
        # All seqs should create own cluster

        exp_otu_ids = [str(x) for x in range(10)]

        exp_clusters = [['uclust_test_seqs_0'],
                        ['uclust_test_seqs_1'],
                        ['uclust_test_seqs_2'],
                        ['uclust_test_seqs_3'],
                        ['uclust_test_seqs_4'],
                        ['uclust_test_seqs_5'],
                        ['uclust_test_seqs_6'],
                        ['uclust_test_seqs_7'],
                        ['uclust_test_seqs_8'],
                        ['uclust_test_seqs_9']]

        app = UsearchReferenceOtuPicker(
            params={'save_intermediate_files': False,
                    'db_filepath':
                    self.tmp_ref_database,
                    'output_dir': self.temp_dir,
                    'remove_usearch_logs': True,
                    'reference_chimera_detection':
                    False,
                    'minlen': 12,
                    'w': 12,
                    'minsize': 1
                    })

        obs = app(self.tmp_seq_filepath1, self.tmp_otu_ref_database)

        obs_otu_ids = sorted(obs.keys())
        obs_clusters = sorted(obs.values())
        # The relation between otu ids and clusters is abitrary, and
        # is not stable due to use of dicts when parsing clusters -- therefore
        # just checks that we have the expected group of each
        self.assertEqual(obs_otu_ids, exp_otu_ids)
        self.assertEqual(obs_clusters, exp_clusters)

    def test_call_low_cluster_identity(self):
        """UsearchOtuPicker.__call__ returns expected clusters"""

        # adapted from test_app.test_cd_hit.test_cdhit_clusters_from_seqs
        # Should only get 6 clusters
        exp_otu_ids = [str(x) for x in range(10)]

        exp_clusters = [['uclust_test_seqs_0'],
                        ['uclust_test_seqs_1'],
                        ['uclust_test_seqs_2'],
                        ['uclust_test_seqs_3'],
                        ['uclust_test_seqs_4'],
                        ['uclust_test_seqs_5'],
                        ['uclust_test_seqs_6'],
                        ['uclust_test_seqs_7'],
                        ['uclust_test_seqs_8'],
                        ['uclust_test_seqs_9']]

        app = UsearchReferenceOtuPicker(
            params={'save_intermediate_files': False,
                    'db_filepath':
                    self.tmp_ref_database,
                    'output_dir': self.temp_dir,
                    'remove_usearch_logs': True,
                    'reference_chimera_detection':
                    False,
                    'de_novo_chimera_detection':
                    False,
                    'cluster_size_filtering':
                    False,
                    'minlen': 12,
                    'w': 12,
                    'minsize': 1,
                    'percent_id': 0.80,
                    'percent_id_err': 0.97
                    })

        obs = app(self.tmp_seq_filepath1, self.tmp_otu_ref_database)

        obs_otu_ids = sorted(obs.keys())
        obs_clusters = sorted(obs.values())
        # The relation between otu ids and clusters is abitrary, and
        # is not stable due to use of dicts when parsing clusters -- therefore
        # just checks that we have the expected group of each
        self.assertEqual(obs_otu_ids, exp_otu_ids)
        self.assertEqual(obs_clusters, exp_clusters)

    def test_call_detects_de_novo_chimeras(self):
        """UsearchOtuPicker.__call__ returns expected clusters"""

        # adapted from test_app.test_cd_hit.test_cdhit_clusters_from_seqs
        # Should

        exp_otu_ids = ['0', '1', '2', '3']

        exp_clusters = [['uclust_test_seqs_1'],
                        ['uclust_test_seqs_2'],
                        ['uclust_test_seqs_4'],
                        ['uclust_test_seqs_7']
                        ]

        app = UsearchReferenceOtuPicker(
            params={'save_intermediate_files': False,
                    'db_filepath':
                    self.tmp_ref_database,
                    'output_dir': self.temp_dir,
                    'remove_usearch_logs': True,
                    'reference_chimera_detection':
                    False,
                    'de_novo_chimera_detection':
                    True,
                    'cluster_size_filtering':
                    False,
                    'minlen': 12,
                    'w': 12,
                    'minsize': 1,
                    'percent_id': 0.97,
                    'percent_id_err': 0.80,
                    'abundance_skew': 2
                    })

        obs = app(self.tmp_seq_filepath1, self.tmp_otu_ref_database)

        obs_otu_ids = sorted(obs.keys())
        obs_clusters = sorted(obs.values())
        # The relation between otu ids and clusters is abitrary, and
        # is not stable due to use of dicts when parsing clusters -- therefore
        # just checks that we have the expected group of each
        self.assertEqual(obs_otu_ids, exp_otu_ids)
        self.assertEqual(obs_clusters, exp_clusters)

    def test_call_detects_reference_chimeras(self):
        """UsearchOtuPicker.__call__ returns expected clusters"""

        # adapted from test_app.test_cd_hit.test_cdhit_clusters_from_seqs
        # Should detect and remove chimeric sequence based
        # during ref based detection

        exp_otu_ids = ['0', '1']

        exp_clusters = [['Solemya', 'Solemya_seq2'],
                        ['usearch_ecoli_seq', 'usearch_ecoli_seq2']
                        ]

        app = UsearchReferenceOtuPicker(
            params={'save_intermediate_files': False,
                    'db_filepath':
                    self.tmp_ref_database,
                    'output_dir': self.temp_dir,
                    'remove_usearch_logs': True,
                    'reference_chimera_detection':
                    True,
                    'de_novo_chimera_detection':
                    False,
                    'cluster_size_filtering':
                    False,
                    'minlen': 12,
                    'w': 12,
                    'minsize': 1,
                    'percent_id': 0.97,
                    'percent_id_err': 0.97,
                    'abundance_skew': 2
                    })

        obs = app(self.tmp_seq_filepath2, self.tmp_otu_ref_database)

        obs_otu_ids = sorted(obs.keys())
        obs_clusters = sorted(obs.values())
        # The relation between otu ids and clusters is abitrary, and
        # is not stable due to use of dicts when parsing clusters -- therefore
        # just checks that we have the expected group of each
        self.assertEqual(obs_otu_ids, exp_otu_ids)
        self.assertEqual(obs_clusters, exp_clusters)

    def test_usearch_handles_intersections(self):
        """UsearchOtuPicker.__call__ returns expected clusters"""

        # adapted from test_app.test_cd_hit.test_cdhit_clusters_from_seqs
        # Should detect and remove chimeric sequence based
        # during ref based detection

        exp_otu_ids = ['0', '1']

        exp_clusters = [['Solemya', 'Solemya_seq2'],
                        ['usearch_ecoli_seq', 'usearch_ecoli_seq2']
                        ]

        app = UsearchReferenceOtuPicker(
            params={'save_intermediate_files': False,
                    'db_filepath':
                    self.tmp_ref_database,
                    'output_dir': self.temp_dir,
                    'remove_usearch_logs': True,
                    'reference_chimera_detection':
                    True,
                    'de_novo_chimera_detection':
                    True,
                    'cluster_size_filtering':
                    False,
                    'minlen': 12,
                    'w': 12,
                    'minsize': 1,
                    'percent_id': 0.97,
                    'percent_id_err': 0.97,
                    'abundance_skew': 2,
                    'chimeras_retention':
                    'intersection'
                    })

        obs = app(self.tmp_seq_filepath2, self.tmp_otu_ref_database)

        obs_otu_ids = sorted(obs.keys())
        obs_clusters = sorted(obs.values())
        # The relation between otu ids and clusters is abitrary, and
        # is not stable due to use of dicts when parsing clusters -- therefore
        # just checks that we have the expected group of each
        self.assertEqual(obs_otu_ids, exp_otu_ids)
        self.assertEqual(obs_clusters, exp_clusters)

    def test_usearch_handles_unions(self):
        """UsearchOtuPicker.__call__ returns expected clusters"""

        # adapted from test_app.test_cd_hit.test_cdhit_clusters_from_seqs
        # Should detect and remove chimeric sequence based
        # during ref based detection

        exp_otu_ids = ['0', '1', '2']

        # will retain 'chimera' with union option.
        exp_clusters = [['Solemya', 'Solemya_seq2'], ['chimera'],
                        ['usearch_ecoli_seq', 'usearch_ecoli_seq2']
                        ]

        app = UsearchReferenceOtuPicker(
            params={'save_intermediate_files': False,
                    'db_filepath':
                    self.tmp_ref_database,
                    'output_dir': self.temp_dir,
                    'remove_usearch_logs': True,
                    'reference_chimera_detection':
                    True,
                    'de_novo_chimera_detection':
                    True,
                    'cluster_size_filtering':
                    False,
                    'minlen': 12,
                    'w': 12,
                    'minsize': 1,
                    'percent_id': 0.97,
                    'percent_id_err': 0.97,
                    'abundance_skew': 2,
                    'chimeras_retention': 'union'
                    })

        obs = app(self.tmp_seq_filepath2, self.tmp_otu_ref_database)

        obs_otu_ids = sorted(obs.keys())
        obs_clusters = sorted(obs.values())
        # The relation between otu ids and clusters is abitrary, and
        # is not stable due to use of dicts when parsing clusters -- therefore
        # just checks that we have the expected group of each
        self.assertEqual(obs_otu_ids, exp_otu_ids)
        self.assertEqual(obs_clusters, exp_clusters)

    def test_call_writes_output(self):
        """UsearchOtuPicker.__call__ writes expected output clusters file"""

        # adapted from test_app.test_cd_hit.test_cdhit_clusters_from_seqs
        # Should detect and remove chimeric sequence based
        # during ref based detection, then write the OTU mapping file in
        # QIIME format.

        _, self.tmp_result_path = mkstemp(
            prefix='UsearchOTUMapping_',
            suffix='.txt')
        f = open(self.tmp_result_path, "w")

        _, self.tmp_failures_path = mkstemp(
            prefix='UsearchFailures_',
            suffix='.txt')
        f = open(self.tmp_failures_path, "w")

        self._files_to_remove.append(self.tmp_result_path)
        self._files_to_remove.append(self.tmp_failures_path)

        app = UsearchReferenceOtuPicker(
            params={'save_intermediate_files': False,
                    'db_filepath':
                    self.tmp_ref_database,
                    'output_dir': self.temp_dir,
                    'remove_usearch_logs': True,
                    'reference_chimera_detection':
                    True,
                    'de_novo_chimera_detection':
                    False,
                    'cluster_size_filtering':
                    False,
                    'minlen': 12,
                    'w': 12,
                    'minsize': 1,
                    'percent_id': 0.97,
                    'percent_id_err': 0.97,
                    'abundance_skew': 2
                    })

        obs = app(self.tmp_seq_filepath2, self.tmp_otu_ref_database,
                  result_path=self.tmp_result_path,
                  failure_path=self.tmp_failures_path)

        expected_otu_mapping =\
            ["1\tSolemya\tSolemya_seq2\n",
             "0\tusearch_ecoli_seq\tusearch_ecoli_seq2\n"""
             ]

        f = open(self.tmp_result_path, "U")

        actual_otu_mapping = f.readlines()

        self.assertEqual(actual_otu_mapping, expected_otu_mapping)

        expected_failures = ["chimera"]

        f = open(self.tmp_failures_path, "U")

        actual_failures = f.readlines()

        self.assertEqual(actual_failures, expected_failures)


class UclustOtuPickerTests(TestCase):

    """ Tests of the uclust-based OTU picker """

    def setUp(self):
        # create the temporary input files
        self.temp_dir = load_qiime_config()['temp_dir']
        _, self.tmp_seq_filepath1 = mkstemp(
            prefix='UclustOtuPickerTest_',
            suffix='.fasta')
        seq_file = open(self.tmp_seq_filepath1, 'w')
        seq_file.write(dna_seqs_3)
        seq_file.close()

        _, self.tmp_seq_filepath2 = mkstemp(
            prefix='UclustOtuPickerTest_',
            suffix='.fasta')
        seq_file = open(self.tmp_seq_filepath2, 'w')
        seq_file.write(dna_seqs_4)
        seq_file.close()

        _, self.tmp_seq_filepath3 = mkstemp(
            prefix='UclustOtuPickerTest_',
            suffix='.fasta')
        seq_file = open(self.tmp_seq_filepath3, 'w')
        seq_file.write(dna_seqs_5)
        seq_file.close()

        _, self.tmp_seq_filepath4 = mkstemp(
            prefix='UclustOtuPickerTest_',
            suffix='.fasta')
        seq_file = open(self.tmp_seq_filepath4, 'w')
        seq_file.write(dna_seqs_6)
        seq_file.close()

        self._files_to_remove =\
            [self.tmp_seq_filepath1, self.tmp_seq_filepath2,
             self.tmp_seq_filepath3, self.tmp_seq_filepath4]

    def tearDown(self):
        remove_files(self._files_to_remove)

    def seqs_to_temp_fasta(self, seqs):
        """ """
        _, fp = mkstemp(
            prefix='UclustReferenceOtuPickerTest_',
            suffix='.fasta')
        seq_file = open(fp, 'w')
        self._files_to_remove.append(fp)
        for s in seqs:
            seq_file.write('>%s\n%s\n' % s)
        seq_file.close()
        return fp

    def test_toggle_collapse_identical_sequences(self):
        """UclustOtuPicker: toggle prefilter identical seqs doesn't affect clusters
        """

        # generate result including prefilter
        app_w_collapse_identical =\
            UclustOtuPicker(params={'Similarity': 0.90,
                                    'save_uc_files': False,
                                    'prefilter_identical_sequences': True,
                                    'output_dir': self.temp_dir})
        result_w_collapse_identical = \
            sorted(app_w_collapse_identical(self.tmp_seq_filepath4).values())

        # generate result excluding prefilter
        app_wo_collapse_identical =\
            UclustOtuPicker(params={'Similarity': 0.90,
                                    'save_uc_files': False,
                                    'prefilter_identical_sequences': False,
                                    'output_dir': self.temp_dir})
        result_wo_collapse_identical = \
            sorted(app_wo_collapse_identical(self.tmp_seq_filepath4).values())

        self.assertEqual(result_w_collapse_identical,
                         result_wo_collapse_identical)

    def test_toggle_suppress_sort(self):
        """UclustOtuPicker: togging suppress sort functions as expected
        """
        seqs = [('s1', 'ACCTTGTTACTTT'),  # three copies
                ('s2', 'ACCTTGTTACTTTC'),  # one copy
                ('s3', 'ACCTTGTTACTTTCC'),  # two copies
                ('s4', 'ACCTTGTTACTTT'),
                ('s5', 'ACCTTGTTACTTTCC'),
                ('s6', 'ACCTTGTTACTTT')]
        seqs_fp = self.seqs_to_temp_fasta(seqs)

        # no abundance sorting and uclust's sorting enabled
        # so length-based sorting
        app = UclustOtuPicker(params={'Similarity': 0.80,
                                      'enable_rev_strand_matching': False,
                                      'suppress_sort': False,
                                      'presort_by_abundance': False,
                                      'save_uc_files': False})
        obs = app(seqs_fp)
        exp = {0: ['s3', 's5', 's2', 's1', 's4', 's6']}
        self.assertEqual(obs, exp)

        # no abundance sorting and uclust's sorting enabled
        # so no sorting at all
        app = UclustOtuPicker(params={'Similarity': 0.80,
                                      'enable_rev_strand_matching': False,
                                      'suppress_sort': True,
                                      'presort_by_abundance': False,
                                      'save_uc_files': False})
        obs = app(seqs_fp)
        exp = {0: ['s1', 's4', 's6', 's2', 's3', 's5']}
        self.assertEqual(obs, exp)

    def test_abundance_sort(self):
        """UclustOtuPicker: abundance sort functions as expected
        """
        # enable abundance sorting with suppress sort = False (it gets
        # set to True internally, otherwise uclust's length sort would
        # override the abundance sorting)
        seqs = [('s1 comment1', 'ACCTTGTTACTTT'),  # three copies
                ('s2 comment2', 'ACCTTGTTACTTTC'),  # one copy
                ('s3 comment3', 'ACCTTGTTACTTTCC'),  # two copies
                ('s4 comment4', 'ACCTTGTTACTTT'),
                ('s5 comment5', 'ACCTTGTTACTTTCC'),
                ('s6 comment6', 'ACCTTGTTACTTT')]
        seqs_fp = self.seqs_to_temp_fasta(seqs)

        # abundance sorting changes order
        app = UclustOtuPicker(params={'Similarity': 0.80,
                                      'enable_rev_strand_matching': False,
                                      'suppress_sort': False,
                                      'presort_by_abundance': True,
                                      'save_uc_files': False})
        obs = app(seqs_fp)
        exp = {0: ['s1', 's4', 's6', 's3', 's5', 's2']}
        self.assertEqual(obs, exp)

        # abundance sorting changes order -- same results with suppress_sort =
        # True b/c (it gets set to True to when presorting by abundance)
        app = UclustOtuPicker(params={'Similarity': 0.80,
                                      'enable_rev_strand_matching': False,
                                      'suppress_sort': True,
                                      'presort_by_abundance': True,
                                      'save_uc_files': False})
        obs = app(seqs_fp)
        exp = {0: ['s1', 's4', 's6', 's3', 's5', 's2']}
        self.assertEqual(obs, exp)

    def test_call_default_params(self):
        """UclustOtuPicker.__call__ returns expected clusters default params"""

        # adapted from test_app.test_cd_hit.test_cdhit_clusters_from_seqs

        exp_otu_ids = range(10)
        exp_clusters = [['uclust_test_seqs_0'],
                        ['uclust_test_seqs_1'],
                        ['uclust_test_seqs_2'],
                        ['uclust_test_seqs_3'],
                        ['uclust_test_seqs_4'],
                        ['uclust_test_seqs_5'],
                        ['uclust_test_seqs_6'],
                        ['uclust_test_seqs_7'],
                        ['uclust_test_seqs_8'],
                        ['uclust_test_seqs_9']]

        app = UclustOtuPicker(params={'save_uc_files': False})
        obs = app(self.tmp_seq_filepath1)
        obs_otu_ids = sorted(obs.keys())
        obs_clusters = sorted(obs.values())
        # The relation between otu ids and clusters is abitrary, and
        # is not stable due to use of dicts when parsing clusters -- therefore
        # just checks that we have the expected group of each
        self.assertEqual(obs_otu_ids, exp_otu_ids)
        self.assertEqual(obs_clusters, exp_clusters)

    def test_call_default_params_suppress_sort(self):
        """UclustOtuPicker.__call__ returns expected clusters default params"""

        # adapted from test_app.test_cd_hit.test_cdhit_clusters_from_seqs

        exp_otu_ids = range(10)
        exp_clusters = [['uclust_test_seqs_0'],
                        ['uclust_test_seqs_1'],
                        ['uclust_test_seqs_2'],
                        ['uclust_test_seqs_3'],
                        ['uclust_test_seqs_4'],
                        ['uclust_test_seqs_5'],
                        ['uclust_test_seqs_6'],
                        ['uclust_test_seqs_7'],
                        ['uclust_test_seqs_8'],
                        ['uclust_test_seqs_9']]

        app = UclustOtuPicker(params={'save_uc_files': False,
                                      'suppress_sort': True})
        obs = app(self.tmp_seq_filepath1)
        obs_otu_ids = sorted(obs.keys())
        obs_clusters = sorted(obs.values())
        # The relation between otu ids and clusters is abitrary, and
        # is not stable due to use of dicts when parsing clusters -- therefore
        # just checks that we have the expected group of each
        self.assertEqual(obs_otu_ids, exp_otu_ids)
        self.assertEqual(obs_clusters, exp_clusters)

    def test_call_default_params_save_uc_file(self):
        """ returns expected clusters default params, writes correct .uc file"""

        # adapted from test_app.test_cd_hit.test_cdhit_clusters_from_seqs
        exp_otu_ids = range(10)
        exp_clusters = [['uclust_test_seqs_0'],
                        ['uclust_test_seqs_1'],
                        ['uclust_test_seqs_2'],
                        ['uclust_test_seqs_3'],
                        ['uclust_test_seqs_4'],
                        ['uclust_test_seqs_5'],
                        ['uclust_test_seqs_6'],
                        ['uclust_test_seqs_7'],
                        ['uclust_test_seqs_8'],
                        ['uclust_test_seqs_9']]

        app = UclustOtuPicker(params={'save_uc_files': True,
                                      'output_dir': self.temp_dir})
        obs = app(self.tmp_seq_filepath1)

        uc_fasta_fp = "_".join(self.tmp_seq_filepath1.split('_')[0:2])
        uc_output_fp = uc_fasta_fp.replace('.fasta', '_clusters.uc')

        uc_output_f = open(uc_output_fp, "U")
        self._files_to_remove.append(uc_output_fp)

        # Testing content of file minus header (tmp filename of sorted fasta
        # file difficult to access here).  Also not testing the version number
        # of uclust that could vary between systems but still function for the
        # purpose of generating appropriate clusters.

        uc_result = [line.strip() for line in uc_output_f][2:]

        self.assertEqual(uc_result, expected_uc_output)

        # Make sure other results are correct with uc file being saved.
        obs_otu_ids = sorted(obs.keys())
        obs_clusters = sorted(obs.values())
        # The relation between otu ids and clusters is abitrary, and
        # is not stable due to use of dicts when parsing clusters -- therefore
        # just checks that we have the expected group of each
        self.assertEqual(obs_otu_ids, exp_otu_ids)
        self.assertEqual(obs_clusters, exp_clusters)

    def test_call_alt_threshold(self):
        """UclustOtuPicker.__call__ returns expected clusters with alt threshold
        """
        # adapted from test_app.test_cd_hit.test_cdhit_clusters_from_seqs

        exp_otu_ids = range(9)
        exp_clusters = [['uclust_test_seqs_0'],
                        ['uclust_test_seqs_1'],
                        ['uclust_test_seqs_2'],
                        ['uclust_test_seqs_3'],
                        ['uclust_test_seqs_4'],
                        ['uclust_test_seqs_5'],
                        ['uclust_test_seqs_6', 'uclust_test_seqs_8'],
                        ['uclust_test_seqs_7'],
                        ['uclust_test_seqs_9']]

        app = UclustOtuPicker(params={'Similarity': 0.90,
                                      'suppress_sort': False,
                                      'presort_by_abundance': False,
                                      'save_uc_files': False})
        obs = app(self.tmp_seq_filepath1)
        obs_otu_ids = sorted(obs.keys())
        obs_clusters = sorted(obs.values())
        # The relation between otu ids and clusters is abitrary, and
        # is not stable due to use of dicts when parsing clusters -- therefore
        # just checks that we have the expected group of each
        self.assertEqual(obs_otu_ids, exp_otu_ids)
        self.assertEqual(obs_clusters, exp_clusters)

    def test_call_otu_id_prefix(self):
        """UclustOtuPicker.__call__ returns expected clusters with alt threshold
        """
        # adapted from test_app.test_cd_hit.test_cdhit_clusters_from_seqs

        exp_otu_ids = ['my_otu_%d' % i for i in range(9)]
        exp_clusters = [['uclust_test_seqs_0'],
                        ['uclust_test_seqs_1'],
                        ['uclust_test_seqs_2'],
                        ['uclust_test_seqs_3'],
                        ['uclust_test_seqs_4'],
                        ['uclust_test_seqs_5'],
                        ['uclust_test_seqs_6', 'uclust_test_seqs_8'],
                        ['uclust_test_seqs_7'],
                        ['uclust_test_seqs_9']]

        app = UclustOtuPicker(params={'Similarity': 0.90,
                                      'suppress_sort': False,
                                      'presort_by_abundance': False,
                                      'new_cluster_identifier': 'my_otu_',
                                      'save_uc_files': False})
        obs = app(self.tmp_seq_filepath1)
        obs_otu_ids = sorted(obs.keys())
        obs_clusters = sorted(obs.values())
        # The relation between otu ids and clusters is abitrary, and
        # is not stable due to use of dicts when parsing clusters -- therefore
        # just checks that we have the expected group of each
        self.assertEqual(obs_otu_ids, exp_otu_ids)
        self.assertEqual(obs_clusters, exp_clusters)

    def test_call_suppress_sort(self):
        """UclustOtuPicker.__call__ handles suppress sort
        """

        exp_otu_ids = range(3)
        exp_clusters = [['uclust_test_seqs_0'],
                        ['uclust_test_seqs_1'],
                        ['uclust_test_seqs_2']]

        app = UclustOtuPicker(params={'Similarity': 0.90,
                                      'suppress_sort': True,
                                      'optimal': True,
                                      'enable_rev_strand_matching': True,
                                      'save_uc_files': False})
        obs = app(self.tmp_seq_filepath2)
        obs_otu_ids = sorted(obs.keys())
        obs_clusters = sorted(obs.values())
        # The relation between otu ids and clusters is abitrary, and
        # is not stable due to use of dicts when parsing clusters -- therefore
        # just checks that we have the expected group of each
        self.assertEqual(obs_otu_ids, exp_otu_ids)
        self.assertEqual(obs_clusters, exp_clusters)

    def test_call_rev_matching(self):
        """UclustOtuPicker.__call__ handles reverse strand matching
        """
        exp_otu_ids = range(2)
        exp_clusters = [['uclust_test_seqs_0'], ['uclust_test_seqs_0_rc']]
        app = UclustOtuPicker(params={'Similarity': 0.90,
                                      'enable_rev_strand_matching': False,
                                      'suppress_sort': False,
                                      'presort_by_abundance': False,
                                      'save_uc_files': False})
        obs = app(self.tmp_seq_filepath3)
        obs_otu_ids = sorted(obs.keys())
        obs_clusters = sorted(obs.values())
        # The relation between otu ids and clusters is abitrary, and
        # is not stable due to use of dicts when parsing clusters -- therefore
        # just checks that we have the expected group of each
        self.assertEqual(obs_otu_ids, exp_otu_ids)
        self.assertEqual(obs_clusters, exp_clusters)

        exp = {0: ['uclust_test_seqs_0', 'uclust_test_seqs_0_rc']}
        app = UclustOtuPicker(params={'Similarity': 0.90,
                                      'enable_rev_strand_matching': True,
                                      'suppress_sort': False,
                                      'presort_by_abundance': False,
                                      'save_uc_files': False})
        obs = app(self.tmp_seq_filepath3)
        self.assertEqual(obs, exp)

    def test_call_output_to_file(self):
        """UclustHitOtuPicker.__call__ output to file functions as expected
        """

        _, tmp_result_filepath = mkstemp(
            prefix='UclustOtuPickerTest.test_call_output_to_file_',
            suffix='.txt')

        app = UclustOtuPicker(params={'Similarity': 0.90,
                                      'suppress_sort': False,
                                      'presort_by_abundance': False,
                                      'save_uc_files': False})
        obs = app(self.tmp_seq_filepath1, result_path=tmp_result_filepath)

        result_file = open(tmp_result_filepath)
        result_file_str = result_file.read()
        result_file.close()
        # remove the result file before running the test, so in
        # case it fails the temp file is still cleaned up
        remove(tmp_result_filepath)

        exp_otu_ids = map(str, range(9))
        exp_clusters = [['uclust_test_seqs_0'],
                        ['uclust_test_seqs_1'],
                        ['uclust_test_seqs_2'],
                        ['uclust_test_seqs_3'],
                        ['uclust_test_seqs_4'],
                        ['uclust_test_seqs_5'],
                        ['uclust_test_seqs_6', 'uclust_test_seqs_8'],
                        ['uclust_test_seqs_7'],
                        ['uclust_test_seqs_9']]
        obs_otu_ids = []
        obs_clusters = []
        for line in result_file_str.split('\n'):
            if line:
                fields = line.split('\t')
                obs_otu_ids.append(fields[0])
                obs_clusters.append(fields[1:])
        obs_otu_ids.sort()
        obs_clusters.sort()
        # The relation between otu ids and clusters is abitrary, and
        # is not stable due to use of dicts when parsing clusters -- therefore
        # just checks that we have the expected group of each
        self.assertEqual(obs_otu_ids, exp_otu_ids)
        self.assertEqual(obs_clusters, exp_clusters)
        # confirm that nothing is returned when result_path is specified
        self.assertEqual(obs, None)

    def test_call_log_file(self):
        """UclustOtuPicker.__call__ writes log when expected
        """

        _, tmp_log_filepath = mkstemp(
            prefix='UclustOtuPickerTest.test_call_output_to_file_l_',
            suffix='.txt')
        _, tmp_result_filepath = mkstemp(
            prefix='UclustOtuPickerTest.test_call_output_to_file_r_',
            suffix='.txt')

        app = UclustOtuPicker(params={'Similarity': 0.99,
                                      'save_uc_files': False})
        obs = app(self.tmp_seq_filepath1,
                  result_path=tmp_result_filepath, log_path=tmp_log_filepath)

        log_file = open(tmp_log_filepath)
        log_file_str = log_file.read()
        log_file.close()
        # remove the temp files before running the test, so in
        # case it fails the temp file is still cleaned up
        remove(tmp_log_filepath)
        remove(tmp_result_filepath)

        log_file_99_exp = ["UclustOtuPicker parameters:",
                           "Similarity:0.99", "Application:uclust",
                           "enable_rev_strand_matching:False",
                           "suppress_sort:True",
                           "optimal:False",
                           'max_accepts:20',
                           'max_rejects:500',
                           'stepwords:20',
                           'word_length:12',
                           "exact:False",
                           "Num OTUs:10",
                           "new_cluster_identifier:None",
                           "presort_by_abundance:True",
                           "stable_sort:True",
                           "output_dir:.",
                           "save_uc_files:False",
                           "prefilter_identical_sequences:True",
                           "Result path: %s" % tmp_result_filepath]
        # compare data in log file to fake expected log file
        # NOTE: Since app.params is a dict, the order of lines is not
        # guaranteed, so testing is performed to make sure that
        # the equal unordered lists of lines is present in actual and expected
        self.assertItemsEqual(log_file_str.split('\n'), log_file_99_exp)

    def test_map_filtered_clusters_to_full_clusters(self):
        """UclustOtuPicker._map_filtered_clusters_to_full_clusters functions as expected
        """
        # original and mapped full clusters are the same
        app = UclustOtuPicker(params={})
        filter_map = {'s1': ['s1'], 's2': ['s2'],
                      's3': ['s3'], 's4': ['s4'],
                      's5': ['s5'], 's6': ['s6']}
        clusters = [['s1'], ['s2'], ['s3'], ['s4'], ['s5'], ['s6']]
        actual = app._map_filtered_clusters_to_full_clusters(
            clusters,
            filter_map)
        expected = clusters
        self.assertEqual(actual, expected)

        # original and mapped full clusters are not the same
        filter_map = {'s1': ['s1', 's2', 's3', 's4'], 's5': ['s5', 's6']}
        clusters = [['s1', 's5']]
        actual = app._map_filtered_clusters_to_full_clusters(
            clusters,
            filter_map)
        for e in actual:
            e.sort()
        expected = [['s1', 's2', 's3', 's4', 's5', 's6']]
        self.assertEqual(actual, expected)

        filter_map = {'s1': ['s1', 's2', 's6'],
                      's3': ['s3'], 's5': ['s4', 's5']}
        clusters = [['s1', 's3'], ['s5']]
        actual = app._map_filtered_clusters_to_full_clusters(
            clusters,
            filter_map)
        for e in actual:
            e.sort()
        expected = [['s1', 's2', 's3', 's6'], ['s4', 's5']]
        self.assertEqual(actual, expected)


class UclustReferenceOtuPickerTests(TestCase):

    """ Tests of the uclust reference-based OTU picker """

    def setUp(self):
        """ """
        self.temp_dir = load_qiime_config()['temp_dir']
        _, self.tmp_seq_filepath1 = mkstemp(
            prefix='UclustReferenceOtuPickerTest_',
            suffix='.fasta')
        seq_file = open(self.tmp_seq_filepath1, 'w')
        seq_file.write(uclustref_query_seqs1)
        seq_file.close()

        _, self.temp_ref_filepath1 = mkstemp(
            prefix='UclustReferenceOtuPickerTest_',
            suffix='.fasta')
        ref_file = open(self.temp_ref_filepath1, 'w')
        ref_file.write(uclustref_ref_seqs1)
        ref_file.close()

        self._files_to_remove =\
            [self.tmp_seq_filepath1,
             self.temp_ref_filepath1]

    def tearDown(self):
        remove_files(self._files_to_remove)

    def seqs_to_temp_fasta(self, seqs):
        """ """
        _, fp = mkstemp(
            prefix='UclustReferenceOtuPickerTest_',
            suffix='.fasta')
        seq_file = open(fp, 'w')
        self._files_to_remove.append(fp)
        for s in seqs:
            seq_file.write('>%s\n%s\n' % s)
        seq_file.close()
        return fp

    def test_toggle_suppress_sort(self):
        """UclustReferenceOtuPicker: togging suppress sort functions as expected
        """
        seqs = [('s1 comment1', 'ACCTTGTTACTTT'),  # three copies
                ('s2 comment2', 'ACCTTGTTACTTTC'),  # one copy
                ('s3 comment3', 'ACCTTGTTACTTTCC'),  # two copies
                ('s4 comment4', 'ACCTTGTTACTTT'),
                ('s5 comment5', 'ACCTTGTTACTTTCC'),
                ('s6 comment6', 'ACCTTGTTACTTT')]
        seqs_fp = self.seqs_to_temp_fasta(seqs)
        ref_seqs = [('r1 blah', 'ACCTTGTTACTTT')]
        ref_seqs_fp = self.seqs_to_temp_fasta(ref_seqs)

        # no abundance sorting and uclust's sorting enabled
        # so length-based sorting
        app = UclustReferenceOtuPicker(params={'Similarity': 0.80,
                                               'enable_rev_strand_matching':
                                               False,
                                               'suppress_sort': False,
                                               'presort_by_abundance': False,
                                               'save_uc_files': False})
        obs = app(seqs_fp, ref_seqs_fp)
        exp = {'r1': ['s3', 's5', 's2', 's1', 's4', 's6']}
        self.assertEqual(obs, exp)

        # no abundance sorting and uclust's sorting enabled
        # so no sorting at all
        app = UclustReferenceOtuPicker(params={'Similarity': 0.80,
                                               'enable_rev_strand_matching':
                                               False,
                                               'suppress_sort': True,
                                               'presort_by_abundance': False,
                                               'save_uc_files': False})
        obs = app(seqs_fp, ref_seqs_fp)
        exp = {'r1': ['s1', 's4', 's6', 's2', 's3', 's5']}
        self.assertEqual(obs, exp)

    def test_abundance_sort(self):
        """UclustReferenceOtuPicker: abundance sort functions as expected
        """
        # enable abundance sorting with suppress sort = False (it gets
        # set to True internally, otherwise uclust's length sort would
        # override the abundance sorting)
        seqs = [('s1 comment1', 'ACCTTGTTACTTT'),  # three copies
                ('s2 comment2', 'ACCTTGTTACTTTC'),  # one copy
                ('s3 comment3', 'ACCTTGTTACTTTCC'),  # two copies
                ('s4 comment4', 'ACCTTGTTACTTT'),
                ('s5 comment5', 'ACCTTGTTACTTTCC'),
                ('s6 comment6', 'ACCTTGTTACTTT')]
        seqs_fp = self.seqs_to_temp_fasta(seqs)
        ref_seqs = [('r1 blah', 'ACCTTGTTACTTT')]
        ref_seqs_fp = self.seqs_to_temp_fasta(ref_seqs)

        # abundance sorting changes order
        app = UclustReferenceOtuPicker(params={'Similarity': 0.80,
                                               'enable_rev_strand_matching':
                                               False,
                                               'suppress_sort': True,
                                               'presort_by_abundance': True,
                                               'save_uc_files': False})
        obs = app(seqs_fp, ref_seqs_fp)
        exp = {'r1': ['s1', 's4', 's6', 's3', 's5', 's2']}
        self.assertEqual(obs, exp)

        # abundance sorting changes order -- same results with suppress_sort =
        # True b/c (it gets set to True to when presorting by abundance)
        app = UclustReferenceOtuPicker(params={'Similarity': 0.80,
                                               'enable_rev_strand_matching':
                                               False,
                                               'suppress_sort': True,
                                               'presort_by_abundance': True,
                                               'save_uc_files': False})
        obs = app(seqs_fp, ref_seqs_fp)
        exp = {'r1': ['s1', 's4', 's6', 's3', 's5', 's2']}
        self.assertEqual(obs, exp)

    def test_toggle_suppress_new_clusters(self):
        """UclustReferenceOtuPicker: toggle suppress new clusters
        """
        seqs = [('s1 a', 'ACCTTGTTACTTT'),
                ('s2 bb', 'ACCTAGTTACTTT'),
                ('s3 c  c', 'TTGCGTAACGTTTGAC')]
        ref_seqs = [
            ('r1 d', 'ACCTCGTTACTTT')]
        # these seqs should match at 0.90, but don't -- I can confirm this
        # running uclust directly, and have contacted Robert Edgar for
        # clarification
        uc = UclustReferenceOtuPicker({'Similarity': 0.80,
                                       'new_cluster_identifier': 'new_',
                                       'next_new_cluster_number': 42,
                                       'suppress_new_clusters': True,
                                       'save_uc_files': False})
        obs = uc(self.seqs_to_temp_fasta(seqs),
                 self.seqs_to_temp_fasta(ref_seqs), HALT_EXEC=False)
        exp = {'r1': ['s1', 's2']}
        self.assertEqual(obs, exp)

        # add seq that clusters independently
        uc = UclustReferenceOtuPicker({'Similarity': 0.80,
                                       'new_cluster_identifier': 'new_',
                                       'next_new_cluster_number': 42,
                                       'suppress_new_clusters': False,
                                       'save_uc_files': False})
        obs = uc(self.seqs_to_temp_fasta(seqs),
                 self.seqs_to_temp_fasta(ref_seqs), HALT_EXEC=False)
        exp = {'r1': ['s1', 's2'], 'new_42': ['s3']}
        self.assertEqual(obs, exp)

    def test_toggle_collapse_identical_sequences_prefilter_w_new_clusters(
            self):
        """UclustReferenceOtuPicker: ident. seqs prefilter fns w new clusters
        """
        # s4 == s2 and s3 == s5
        seqs = [('s1 a', 'ACCTTGTTACTTT'),
                ('s2 bb', 'ACCTAGTTACTTT'),
                ('s4 bb', 'ACCTAGTTACTTT'),
                ('s3 c  c', 'TTGCGTAACGTTTGAC'),
                ('s5 c  c', 'TTGCGTAACGTTTGAC')]
        ref_seqs = [
            ('r1 d', 'ACCTCGTTACTTT')]
        exp = {'r1': ['s2', 's4', 's1'],
               'new_42': ['s3', 's5']}

        # add seq that clusters independently
        uc = UclustReferenceOtuPicker({'Similarity': 0.80,
                                       'new_cluster_identifier': 'new_',
                                       'next_new_cluster_number': 42,
                                       'suppress_new_clusters': False,
                                       'save_uc_files': False,
                                       'prefilter_identical_sequences': False})
        obs_no_prefilter = uc(self.seqs_to_temp_fasta(seqs),
                              self.seqs_to_temp_fasta(ref_seqs), HALT_EXEC=False)
        self.assertEqual(obs_no_prefilter, exp)

        uc = UclustReferenceOtuPicker({'Similarity': 0.80,
                                       'new_cluster_identifier': 'new_',
                                       'next_new_cluster_number': 42,
                                       'suppress_new_clusters': False,
                                       'save_uc_files': False,
                                       'prefilter_identical_sequences': True})
        obs_prefilter = uc(self.seqs_to_temp_fasta(seqs),
                           self.seqs_to_temp_fasta(ref_seqs), HALT_EXEC=False)
        self.assertEqual(obs_prefilter, exp)

        # a little paranoia never hurt anyone
        self.assertEqual(obs_prefilter, obs_no_prefilter)

    def test_toggle_collapse_identical_sequences_prefilter_wo_new_clusters(
            self):
        """UclustReferenceOtuPicker: ident. seqs prefilter fns wo new clusters
        """
        # s4 == s2 and s3 == s5
        seqs = [('s1 a', 'ACCTTGTTACTTT'),
                ('s2 bb', 'ACCTAGTTACTTT'),
                ('s4 bb', 'ACCTAGTTACTTT'),
                ('s3 c  c', 'TTGCGTAACGTTTGAC'),
                ('s5 c  c', 'TTGCGTAACGTTTGAC')]
        ref_seqs = [
            ('r1 d', 'ACCTCGTTACTTT')]

        exp = {'r1': ['s2', 's4', 's1']}

        # add seq that clusters independently
        uc = UclustReferenceOtuPicker({'Similarity': 0.80,
                                       'new_cluster_identifier': 'new_',
                                       'next_new_cluster_number': 42,
                                       'suppress_new_clusters': True,
                                       'save_uc_files': False,
                                       'prefilter_identical_sequences': False})
        _, fail_path_no_prefilter = mkstemp(
            prefix='UclustRefOtuPickerFailures', suffix='.txt')
        self._files_to_remove.append(fail_path_no_prefilter)
        obs_no_prefilter = uc(self.seqs_to_temp_fasta(seqs),
                              self.seqs_to_temp_fasta(ref_seqs),
                              failure_path=fail_path_no_prefilter,
                              HALT_EXEC=False)
        self.assertEqual(obs_no_prefilter, exp)
        self.assertEqual(open(fail_path_no_prefilter).read(),
                         "s3\ns5")

        uc = UclustReferenceOtuPicker({'Similarity': 0.80,
                                       'new_cluster_identifier': 'new_',
                                       'next_new_cluster_number': 42,
                                       'suppress_new_clusters': True,
                                       'save_uc_files': False,
                                       'prefilter_identical_sequences': True})
        _, fail_path_prefilter = mkstemp(
            prefix='UclustRefOtuPickerFailures', suffix='.txt')
        self._files_to_remove.append(fail_path_prefilter)
        obs_prefilter = uc(self.seqs_to_temp_fasta(seqs),
                           self.seqs_to_temp_fasta(ref_seqs),
                           failure_path=fail_path_prefilter,
                           HALT_EXEC=False)
        self.assertEqual(obs_prefilter, exp)
        self.assertEqual(open(fail_path_prefilter).read(),
                         "s3\ns5")

        # a little paranoia never hurt anyone
        self.assertEqual(obs_prefilter, obs_no_prefilter)
        self.assertEqual(open(fail_path_prefilter).read(),
                         open(fail_path_no_prefilter).read())

    def test_varied_similarity(self):
        """UclustReferenceOtuPicker: varying similarity affects clustering
        """
        seqs = [('s1', 'ACCTTGTTACTTT'),
                ('s2', 'ACCTAGTTACTTT')]
        ref_seqs = [
            ('r1', 'ACCTCGTTACTTT')]
        # these seqs should match at 0.90, but don't -- I can confirm this
        # running uclust directly, and have contacted Robert Edgar for
        # clarification
        uc = UclustReferenceOtuPicker({'Similarity': 0.80,
                                       'new_cluster_identifier': 'new_',
                                       'next_new_cluster_number': 42,
                                       'suppress_new_clusters': False,
                                       'save_uc_files': False})
        obs = uc(self.seqs_to_temp_fasta(seqs),
                 self.seqs_to_temp_fasta(ref_seqs), HALT_EXEC=False)
        exp = {'r1': ['s1', 's2']}
        self.assertEqual(obs, exp)

        # set similarity to 100%
        uc = UclustReferenceOtuPicker({'Similarity': 1.0,
                                       'suppress_new_clusters': False,
                                       'save_uc_files': False})
        obs = uc(self.seqs_to_temp_fasta(seqs),
                 self.seqs_to_temp_fasta(ref_seqs), HALT_EXEC=False)
        # testing is harder for new clusters, since the otu identifiers are
        # arbitrary, and otu identifier assignment is based on order of
        # iteration over a dict
        exp1 = {'QiimeOTU1': ['s1'], 'QiimeOTU2': ['s2']}
        exp2 = {'QiimeOTU2': ['s1'], 'QiimeOTU1': ['s2']}
        self.assertTrue(obs == exp1 or obs == exp2)

    def test_toggle_rev_strand_matching(self):
        """UclustReferenceOtuPicker: toggle rev strand matching
        """
        # s3 and s4 are rc of one another
        seqs = [('s1', 'ACCTTGTTACTTT'),
                ('s2', 'ACCTAGTTACTTT'),
                ('s3', 'TTGCGTAACGTTTGAC'),
                ('s4', 'GTCAAACGTTACGCAA')]
        ref_seqs = [
            ('r1', 'ACCTCGTTACTTT')]

        # rev strand matching disabled
        uc = UclustReferenceOtuPicker({'Similarity': 0.80,
                                       'new_cluster_identifier': 'new_',
                                       'next_new_cluster_number': 42,
                                       'enable_rev_strand_matching': False,
                                       'save_uc_files': False})
        obs = uc(self.seqs_to_temp_fasta(seqs),
                 self.seqs_to_temp_fasta(ref_seqs), HALT_EXEC=False)
        exp = {'r1': ['s1', 's2'], 'new_42': ['s3'], 'new_43': ['s4']}
        self.assertEqual(obs, exp)

        # enable rev strand matching
        uc = UclustReferenceOtuPicker({'Similarity': 0.80,
                                       'new_cluster_identifier': 'new_',
                                       'next_new_cluster_number': 42,
                                       'enable_rev_strand_matching': True,
                                       'save_uc_files': False})
        obs = uc(self.seqs_to_temp_fasta(seqs),
                 self.seqs_to_temp_fasta(ref_seqs), HALT_EXEC=False)
        exp = {'r1': ['s1', 's2'], 'new_42': ['s3', 's4']}
        self.assertEqual(obs, exp)

    def test_call_log_file(self):
        """UclustReferenceOtuPicker.__call__ writes log when expected
        """
        _, tmp_log_filepath = mkstemp(prefix='UclustReferenceOtuPicker',
                                      suffix='log')
        _, tmp_result_filepath = mkstemp(
            prefix='UclustReferenceOtuPicker',
            suffix='txt')
        _, tmp_failure_filepath = mkstemp(
            prefix='UclustReferenceOtuPicker',
            suffix='txt')
        seqs = [('s1', 'ACCTTGTTACTTT'),
                ('s2', 'ACCTAGTTACTTT'),
                ('s3', 'TTGCGTAACGTTTGAC'),
                ('s4', 'GTCAAACGTTACGCAA')]
        ref_seqs = [
            ('r1', 'ACCTCGTTACTTT')]

        # rev strand matching disabled
        uc = UclustReferenceOtuPicker({'Similarity': 0.8,
                                       'suppress_new_clusters': True,
                                       'save_uc_files': False,
                                       'suppress_sort': True})
        ref_seqs_fp = self.seqs_to_temp_fasta(ref_seqs)
        obs = uc(self.seqs_to_temp_fasta(seqs),
                 ref_seqs_fp,
                 result_path=tmp_result_filepath,
                 log_path=tmp_log_filepath,
                 failure_path=tmp_failure_filepath)

        log_file = open(tmp_log_filepath)
        log_file_str = log_file.read()
        log_file.close()
        fail_file = open(tmp_failure_filepath)
        fail_file_str = fail_file.read()
        fail_file.close()
        # remove the temp files before running the test, so in
        # case it fails the temp file is still cleaned up
        remove(tmp_log_filepath)
        remove(tmp_result_filepath)
        remove(tmp_failure_filepath)

        log_file_99_exp = ["OtuPicker parameters:",
                           "Reference seqs:%s" % abspath(ref_seqs_fp),
                           "Similarity:0.8",
                           "Application:uclust",
                           "enable_rev_strand_matching:False",
                           "suppress_sort:True",
                           "suppress_new_clusters:True",
                           "optimal:False",
                           "exact:False",
                           "Num OTUs:1",
                           "Num new OTUs:0",
                           "Num failures:2",
                           'max_accepts:20',
                           'max_rejects:500',
                           'stepwords:20',
                           'word_length:12',
                           "stable_sort:True",
                           "new_cluster_identifier:QiimeOTU",
                           "next_new_cluster_number:1",
                           "presort_by_abundance:True",
                           'save_uc_files:False',
                           'output_dir:.',
                           'prefilter_identical_sequences:True',
                           "Result path: %s" % tmp_result_filepath]
        # compare data in log file to fake expected log file
        # NOTE: Since app.params is a dict, the order of lines is not
        # guaranteed, so testing is performed to make sure that
        # the equal unordered lists of lines is present in actual and expected

        self.assertItemsEqual(log_file_str.split('\n'), log_file_99_exp)

        failures_file_99_exp = ["s3", "s4"]
        self.assertItemsEqual(fail_file_str.split('\n'), failures_file_99_exp)

    def test_default_parameters_new_clusters_allowed(self):
        """UclustReferenceOtuPicker: default parameters, new clusters allowed
        """
        uc = UclustReferenceOtuPicker({'save_uc_files': False})
        obs = uc(self.tmp_seq_filepath1, self.temp_ref_filepath1)
        exp = {'ref1': ['uclust_test_seqs_0'],
               'ref2': ['uclust_test_seqs_1'],
               'ref3': ['uclust_test_seqs_2'],
               'ref4': ['uclust_test_seqs_3'],
               'QiimeOTU1': ['uclust_test_seqs_4'],
               'QiimeOTU2': ['uclust_test_seqs_5'],
               'QiimeOTU3': ['uclust_test_seqs_6'],
               'QiimeOTU4': ['uclust_test_seqs_7'],
               'QiimeOTU5': ['uclust_test_seqs_8'],
               'QiimeOTU6': ['uclust_test_seqs_9']}

        # expected number of clusters observed
        self.assertEqual(len(obs), len(exp))

        expected_ref_hits = ['ref1', 'ref2', 'ref3', 'ref4']
        for k in expected_ref_hits:
            # seqs that hit refs should have same otu_id and cluster
            self.assertEqual(obs[k], exp[k])

        # testing is harder for new clusters, since the otu identifiers are
        # arbitrary, and otu identifier assignment is based on order of
        # iteration over a dict
        exp_cluster_ids = sorted(exp.keys())
        exp_clusters = sorted(exp.values())

        obs_cluster_ids = sorted(obs.keys())
        obs_clusters = sorted(obs.values())

        self.assertEqual(obs_cluster_ids, exp_cluster_ids)
        self.assertEqual(obs_clusters, exp_clusters)

    def test_default_parameters_new_clusters_allowed_save_uc_files(self):
        """UclustReferenceOtuPicker: default parameters, saves uc file
        """

        uc = UclustReferenceOtuPicker({'save_uc_files': True,
                                       'output_dir': self.temp_dir,
                                       'suppress_sort': True})

        obs = uc(self.tmp_seq_filepath1, self.temp_ref_filepath1)
        exp = {'ref1': ['uclust_test_seqs_0'],
               'ref2': ['uclust_test_seqs_1'],
               'ref3': ['uclust_test_seqs_2'],
               'ref4': ['uclust_test_seqs_3'],
               'QiimeOTU1': ['uclust_test_seqs_4'],
               'QiimeOTU2': ['uclust_test_seqs_5'],
               'QiimeOTU3': ['uclust_test_seqs_6'],
               'QiimeOTU4': ['uclust_test_seqs_7'],
               'QiimeOTU5': ['uclust_test_seqs_8'],
               'QiimeOTU6': ['uclust_test_seqs_9']}

        # expected number of clusters observed
        self.assertEqual(len(obs), len(exp))

        expected_ref_hits = ['ref1', 'ref2', 'ref3', 'ref4']
        for k in expected_ref_hits:
            # seqs that hit refs should have same otu_id and cluster
            self.assertEqual(obs[k], exp[k])

        # testing is harder for new clusters, since the otu identifiers are
        # arbitrary, and otu identifier assignment is based on order of
        # iteration over a dict
        exp_cluster_ids = sorted(exp.keys())
        exp_clusters = sorted(exp.values())

        obs_cluster_ids = sorted(obs.keys())
        obs_clusters = sorted(obs.values())

        self.assertEqual(obs_cluster_ids, exp_cluster_ids)
        self.assertEqual(obs_clusters, exp_clusters)

        uc_fasta_fp = "_".join(self.tmp_seq_filepath1.split('_')[0:2])
        uc_output_fp = uc_fasta_fp.replace('.fasta', '_clusters.uc')

        uc_output_f = open(uc_output_fp, "U")
        self._files_to_remove.append(uc_output_fp)

        # Testing content of file minus header (tmp filename of sorted fasta
        # file difficult to access here), and second line which could contain
        # slight variations in uclust versions but still function for the
        # purpose of generating correct clusters

        uc_result = [line.strip() for line in uc_output_f][2:]

        self.assertEqual(uc_result, expected_ref_uc_file)

    def test_alt_similarity_new_clusters_allowed(self):
        """UclustReferenceOtuPicker: alt parameters, new clusters allowed
        """
        uc = UclustReferenceOtuPicker({'Similarity': 0.90,
                                      'suppress_sort': False,
                                       'presort_by_abundance': False,
                                       'save_uc_files': False,
                                       'output_dir': self.temp_dir})
        obs = uc(self.tmp_seq_filepath1, self.temp_ref_filepath1)
        exp = {'ref1': ['uclust_test_seqs_0'],
               'ref2': ['uclust_test_seqs_1'],
               'ref3': ['uclust_test_seqs_2'],
               'ref4': ['uclust_test_seqs_3'],
               'QiimeOTU1': ['uclust_test_seqs_4'],
               'QiimeOTU2': ['uclust_test_seqs_5'],
               'QiimeOTU3': ['uclust_test_seqs_6', 'uclust_test_seqs_8'],
               'QiimeOTU4': ['uclust_test_seqs_7'],
               'QiimeOTU5': ['uclust_test_seqs_9']}

        # expected number of clusters observed
        self.assertEqual(len(obs), len(exp))

        expected_ref_hits = ['ref1', 'ref2', 'ref3', 'ref4']
        for k in expected_ref_hits:
            # seqs that hit refs should have same otu_id and cluster
            self.assertEqual(obs[k], exp[k])

        # testing is harder for new clusters, since the otu identifiers are
        # arbitrary, and otu identifier assignment is based on order of
        # iteration over a dict
        exp_cluster_ids = sorted(exp.keys())
        exp_clusters = sorted(exp.values())

        obs_cluster_ids = sorted(obs.keys())
        obs_clusters = sorted(obs.values())

        self.assertEqual(obs_cluster_ids, exp_cluster_ids)
        self.assertEqual(obs_clusters, exp_clusters)

    def test_default_parameters_new_clusters_disallowed(self):
        """UclustReferenceOtuPicker: default params, new clusters not allowed
        """
        uc = UclustReferenceOtuPicker({'suppress_new_clusters': True,
                                       'save_uc_files': False})
        obs = uc(self.tmp_seq_filepath1, self.temp_ref_filepath1)
        exp = {'ref1': ['uclust_test_seqs_0'],
               'ref2': ['uclust_test_seqs_1'],
               'ref3': ['uclust_test_seqs_2'],
               'ref4': ['uclust_test_seqs_3']}

        # expected number of clusters observed
        self.assertEqual(obs, exp)

    def test_alt_parameters_new_clusters_disallowed(self):
        """UclustReferenceOtuPicker: alt params, new clusters not allowed
        """
        uc = UclustReferenceOtuPicker({'suppress_new_clusters': True,
                                       'Similarity': 1.0,
                                       'save_uc_files': False})
        obs = uc(self.tmp_seq_filepath1, self.temp_ref_filepath1)
        exp = {'ref3': ['uclust_test_seqs_2'], 'ref4': ['uclust_test_seqs_3']}

        # expected number of clusters observed
        self.assertEqual(obs, exp)


class CdHitOtuPickerTests(TestCase):

    """ Tests of the cd-hit-based OTU picker """

    def setUp(self):
        # create the temporary input files
        _, self.tmp_seq_filepath1 = mkstemp(
            prefix='CdHitOtuPickerTest_',
            suffix='.fasta')
        seq_file = open(self.tmp_seq_filepath1, 'w')
        seq_file.write(dna_seqs_1)
        seq_file.close()

        _, self.tmp_seq_filepath2 = mkstemp(
            prefix='CdHitOtuPickerTest_',
            suffix='.fasta')
        seq_file = open(self.tmp_seq_filepath2, 'w')
        seq_file.write(dna_seqs_2)
        seq_file.close()

        self._files_to_remove =\
            [self.tmp_seq_filepath1, self.tmp_seq_filepath2]

    def tearDown(self):
        remove_files(self._files_to_remove)

    def test_call_default_params(self):
        """CdHitOtuPicker.__call__ returns expected clusters default params"""

        # adapted from test_app.test_cd_hit.test_cdhit_clusters_from_seqs

        exp = {0: ['cdhit_test_seqs_0'],
               1: ['cdhit_test_seqs_1'],
               2: ['cdhit_test_seqs_2'],
               3: ['cdhit_test_seqs_3'],
               4: ['cdhit_test_seqs_4'],
               5: ['cdhit_test_seqs_5'],
               6: ['cdhit_test_seqs_6'],
               7: ['cdhit_test_seqs_7'],
               8: ['cdhit_test_seqs_8'],
               9: ['cdhit_test_seqs_9']}

        app = CdHitOtuPicker(params={})
        obs = app(self.tmp_seq_filepath1)
        self.assertEqual(obs, exp)

    def test_call_alt_threshold(self):
        """CdHitOtuPicker.__call__ returns expected clusters with alt threshold
        """
        # adapted from test_app.test_cd_hit.test_cdhit_clusters_from_seqs

        exp = {0: ['cdhit_test_seqs_0'],
               1: ['cdhit_test_seqs_1'],
               2: ['cdhit_test_seqs_2'],
               3: ['cdhit_test_seqs_3'],
               4: ['cdhit_test_seqs_4'],
               5: ['cdhit_test_seqs_5'],
               6: ['cdhit_test_seqs_6', 'cdhit_test_seqs_8'],
               7: ['cdhit_test_seqs_7'],
               8: ['cdhit_test_seqs_9']}

        app = CdHitOtuPicker(params={'Similarity': 0.90})
        obs = app(self.tmp_seq_filepath1)
        self.assertEqual(obs, exp)

    def test_call_output_to_file(self):
        """CdHitOtuPicker.__call__ output to file functions as expected
        """

        _, tmp_result_filepath = mkstemp(
            prefix='CdHitOtuPickerTest.test_call_output_to_file_',
            suffix='.txt')

        app = CdHitOtuPicker(params={'Similarity': 0.90})
        obs = app(self.tmp_seq_filepath1, result_path=tmp_result_filepath)

        result_file = open(tmp_result_filepath)
        result_file_str = result_file.read()
        result_file.close()
        # remove the result file before running the test, so in
        # case it fails the temp file is still cleaned up
        remove(tmp_result_filepath)

        # compare data in result file to fake expected file
        self.assertEqual(result_file_str, dna_seqs_result_file_90_exp)
        # confirm that nothing is returned when result_path is specified
        self.assertEqual(obs, None)

    def test_call_log_file(self):
        """CdHitOtuPicker.__call__ writes log when expected
        """

        _, tmp_log_filepath = mkstemp(
            prefix='CdHitOtuPickerTest.test_call_output_to_file_l_',
            suffix='.txt')
        _, tmp_result_filepath = mkstemp(
            prefix='CdHitOtuPickerTest.test_call_output_to_file_r_',
            suffix='.txt')

        app = CdHitOtuPicker(params={'Similarity': 0.99})
        obs = app(self.tmp_seq_filepath1,
                  result_path=tmp_result_filepath, log_path=tmp_log_filepath)

        log_file = open(tmp_log_filepath)
        log_file_str = log_file.read()
        log_file.close()
        # remove the temp files before running the test, so in
        # case it fails the temp file is still cleaned up
        remove(tmp_log_filepath)
        remove(tmp_result_filepath)

        log_file_99_exp = ["CdHitOtuPicker parameters:",
                           "Similarity:0.99", "Application:cdhit",
                           'Algorithm:cdhit: "longest-sequence-first list removal algorithm"',
                           'No prefix-based prefiltering.',
                           "Result path: %s" % tmp_result_filepath]
        # compare data in log file to fake expected log file
        # NOTE: Since app.params is a dict, the order of lines is not
        # guaranteed, so testing is performed to make sure that
        # the equal unordered lists of lines is present in actual and expected
        self.assertItemsEqual(log_file_str.split('\n'), log_file_99_exp)

    def test_prefilter_exact_prefixes_no_filtering(self):
        """ CdHitOtuPicker._prefilter_exact_prefixes fns as expected when no seqs get filtered
        """
        app = CdHitOtuPicker(params={})
        seqs = [('s1', 'ACGTAA'),
                ('s2', 'ACGTACAA'),
                ('s3', 'ACGTAG'),
                ('s4', 'ACGTAT'),
                ('s5', 'ACGTCAA'),
                ('s6', 'ACGTCCAAAAAAAAAAAA')]

        prefix_length = 6
        actual = app._prefilter_exact_prefixes(seqs, prefix_length)
        actual[0].sort()
        expected = seqs, {'s1': ['s1'], 's2': ['s2'],
                          's3': ['s3'], 's4': ['s4'],
                          's5': ['s5'], 's6': ['s6']}
        self.assertEqual(actual, expected)

        # same result if prefix_length is too long
        app = CdHitOtuPicker(params={})
        seqs = [('s1', 'ACGTAA'),
                ('s2', 'ACGTACAA'),
                ('s3', 'ACGTAG'),
                ('s4', 'ACGTAT'),
                ('s5', 'ACGTCAA'),
                ('s6', 'ACGTCCAAAAAAAAAAAA')]
        prefix_length = 42
        actual = app._prefilter_exact_prefixes(seqs, prefix_length)
        actual[0].sort()
        expected = seqs, {'s1': ['s1'], 's2': ['s2'],
                          's3': ['s3'], 's4': ['s4'],
                          's5': ['s5'], 's6': ['s6']}
        self.assertEqual(actual, expected)

    def test_prefilter_exact_prefixes_all_to_one_filtering(self):
        """ CdHitOtuPicker._prefilter_exact_prefixes fns as expected when all seqs map to one
        """
        # maps to first when all are same length
        app = CdHitOtuPicker(params={})
        seqs = [('s1 comment', 'ACGTAA'),
                ('s2', 'ACGTAC'),
                ('s3', 'ACGTAG'),
                ('s4', 'ACGTAT'),
                ('s5', 'ACGTCA'),
                ('s6', 'ACGTCC')]

        prefix_length = 4
        actual = app._prefilter_exact_prefixes(seqs, prefix_length)
        actual[0].sort()
        expected = [('s1', 'ACGTAA')], {'s1':
                                        ['s1', 's2', 's3', 's4', 's5', 's6']}
        self.assertEqual(actual, expected)

        # maps to longest seq
        app = CdHitOtuPicker(params={})
        seqs = [('s1', 'ACGTAA'),
                ('s2', 'ACGTACA'),
                ('s3', 'ACGTAG'),
                ('s4', 'ACGTAT'),
                ('s5', 'ACGTCA'),
                ('s6', 'ACGTCC')]

        prefix_length = 4
        actual = app._prefilter_exact_prefixes(seqs, prefix_length)
        actual[0].sort()
        expected = [('s2', 'ACGTACA')], {'s2':
                                         ['s1', 's2', 's3', 's4', 's5', 's6']}
        self.assertEqual(actual, expected)

        # maps to longest seq
        app = CdHitOtuPicker(params={})
        seqs = [('s1', 'ACGTAA'),
                ('s2', 'ACGTACA'),
                ('s3', 'ACGTAGAA'),
                ('s4', 'ACGTATAAA'),
                ('s5', 'ACGTCAAAAA'),
                ('s6', 'ACGTCCAAAAA')]

        prefix_length = 4
        actual = app._prefilter_exact_prefixes(seqs, prefix_length)
        actual[0].sort()
        expected = [('s6', 'ACGTCCAAAAA')
                    ], {'s6': ['s1', 's2', 's3', 's4', 's5', 's6']}
        self.assertEqual(actual, expected)

    def test_prefilter_exact_prefixes_filtering(self):
        """ CdHitOtuPicker._prefilter_exact_prefixes fns as expected when filtering occurs
        """
        # maps to first when all are same length
        app = CdHitOtuPicker(params={})
        seqs = [('s1', 'ACGTAA'),
                ('s2', 'ACGTAC'),
                ('s3', 'ACGTAG'),
                ('s4', 'ACGTAT'),
                ('s5', 'ACGTCA'),
                ('s6', 'ACGTCC')]

        prefix_length = 5
        actual = app._prefilter_exact_prefixes(seqs, prefix_length)
        actual[0].sort()
        expected = [('s1', 'ACGTAA'), ('s5', 'ACGTCA')], \
            {'s1': ['s1', 's2', 's3', 's4'], 's5': ['s5', 's6']}
        self.assertEqual(actual, expected)

        # maps to first when all are same length
        app = CdHitOtuPicker(params={})
        seqs = [('s1', 'ACGTAA'),
                ('s2', 'ACGTAC'),
                ('s3', 'ACGTAGAAAA'),
                ('s4', 'ACGTAT'),
                ('s5', 'ACGTCA'),
                ('s6', 'ACGTCC')]

        prefix_length = 5
        actual = app._prefilter_exact_prefixes(seqs, prefix_length)
        actual[0].sort()
        expected = [('s3', 'ACGTAGAAAA'), ('s5', 'ACGTCA')], \
            {'s3': ['s1', 's2', 's3', 's4'], 's5': ['s5', 's6']}
        self.assertEqual(actual, expected)

    def test_map_filtered_clusters_to_full_clusters(self):
        """CdHitOtuPicker._map_filtered_clusters_to_full_clusters functions as expected
        """
        # original and mapped full clusters are the same
        app = CdHitOtuPicker(params={})
        filter_map = {'s1': ['s1'], 's2': ['s2'],
                      's3': ['s3'], 's4': ['s4'],
                      's5': ['s5'], 's6': ['s6']}
        clusters = [['s1'], ['s2'], ['s3'], ['s4'], ['s5'], ['s6']]
        actual = app._map_filtered_clusters_to_full_clusters(
            clusters,
            filter_map)
        expected = clusters
        self.assertEqual(actual, expected)

        # original and mapped full clusters are not the same
        filter_map = {'s1': ['s1', 's2', 's3', 's4'], 's5': ['s5', 's6']}
        clusters = [['s1', 's5']]
        actual = app._map_filtered_clusters_to_full_clusters(
            clusters,
            filter_map)
        for e in actual:
            e.sort()
        expected = [['s1', 's2', 's3', 's4', 's5', 's6']]
        self.assertEqual(actual, expected)

        filter_map = {'s1': ['s1', 's2', 's6'],
                      's3': ['s3'], 's5': ['s4', 's5']}
        clusters = [['s1', 's3'], ['s5']]
        actual = app._map_filtered_clusters_to_full_clusters(
            clusters,
            filter_map)
        for e in actual:
            e.sort()
        expected = [['s1', 's2', 's3', 's6'], ['s4', 's5']]
        self.assertEqual(actual, expected)

    def test_call_prefilters_when_requested(self):
        """ CdHitOtuPicker.__call__ prefilters when requested
        """
        # no pre-filtering results in one cluster per sequence as they all
        # differ at their 3' ends
        app = CdHitOtuPicker(params={})
        app = CdHitOtuPicker(params={'Similarity': 0.99})
        self.assertEqual(app(self.tmp_seq_filepath2), dna_seqs_2_result)

        # no pre-filtering results in one cluster per sequence as they are all
        # the same at their 5' ends
        app = CdHitOtuPicker(params={})
        app = CdHitOtuPicker(params={'Similarity': 0.99},)
        self.assertEqual(
            app(self.tmp_seq_filepath2, prefix_prefilter_length=5),
            dna_seqs_2_result_prefilter)


class PickOtusStandaloneFunctions(TestCase):

    """ Tests of stand-alone functions in pick_otus.py """

    def setUp(self):
        """
        """
        self.otu_map1 = {'0': ['seq1', 'seq2', 'seq5'],
                         '1': ['seq3', 'seq4'],
                         '2': ['seq6', 'seq7', 'seq8']}
        self.otu_map2 = {'110': ['0', '2'],
                         '221': ['1']}
        self.otu_map3 = {'a': ['110', '221']}

        self.otu_map1_file = ['0\tseq1\tseq2\tseq5',
                              '1\tseq3\tseq4',
                              '2\tseq6\tseq7\tseq8']
        self.otu_map2_file = ['110\t0\t2',
                              '221\t1']
        self.otu_map3_file = ['a\t110\t221']

        self.failures1 = ['110']
        self.failures2 = ['110\n', '221']
        self.failures3 = ['a']

    def test_expand_failures_one_otu_map(self):
        """expanding failures generated by chained otu picking fns as expected
        """
        expected_f1 = ['0', '2']
        self.assertItemsEqual(expand_failures(self.failures1, self.otu_map2),
                              expected_f1)
        expected_f2 = ['0', '1', '2']
        self.assertItemsEqual(expand_failures(self.failures2, self.otu_map2),
                              expected_f2)

    def test_expand_failures_two_otu_maps(self):
        """expanding failures generated by chained otu picking fns as expected
        """
        expected_f1 = ['seq1', 'seq2', 'seq5', 'seq6', 'seq7', 'seq8']

        actual = expand_failures(self.failures1,
                                 expand_otu_map_seq_ids(self.otu_map2, self.otu_map1))
        self.assertItemsEqual(actual, expected_f1)

    def test_map_otu_map_files_failures_file_two_otu_maps1(self):
        """map_otu_map_files: correctly maps two otu files and failures
        """
        exp = ['seq1', 'seq2', 'seq5', 'seq6', 'seq7', 'seq8']
        actual = map_otu_map_files(
            [self.otu_map1_file, self.otu_map2_file],
            self.failures1)
        self.assertEqual(actual, exp)

    def test_map_otu_map_files_failures_file_two_otu_maps2(self):
        """map_otu_map_files: correctly maps two otu files and failures (alt failures)
        """
        exp = ['seq1', 'seq2', 'seq5', 'seq6', 'seq7', 'seq8', 'seq3', 'seq4']
        actual = map_otu_map_files(
            [self.otu_map1_file, self.otu_map2_file],
            self.failures2)
        self.assertEqual(actual, exp)

    def test_map_otu_map_files_failures_file_three_otu_maps(self):
        """map_otu_map_files: correctly maps three otu files and failures
        """
        exp = ['seq1', 'seq2', 'seq5', 'seq6', 'seq7', 'seq8', 'seq3', 'seq4']
        actual = map_otu_map_files(
            [self.otu_map1_file, self.otu_map2_file, self.otu_map3_file],
            self.failures3)
        self.assertEqual(actual, exp)

    def test_expand_otu_map_seq_ids_error(self):
        """expand_otu_map_seq_ids: error on missing seq_ids
        """
        self.assertRaises(KeyError, expand_otu_map_seq_ids,
                          self.otu_map3, self.otu_map1)

    def test_expand_otu_map_seq_ids_two(self):
        """expand_otu_map_seq_ids: correctly maps seq_ids from two otu maps
        """
        exp12 = {'110': ['seq1', 'seq2', 'seq5', 'seq6', 'seq7', 'seq8'],
                 '221': ['seq3', 'seq4']}
        actual12 = expand_otu_map_seq_ids(self.otu_map2, self.otu_map1)
        self.assertEqual(actual12, exp12)

    def test_expand_otu_map_seq_ids_three(self):
        """expand_otu_map_seq_ids: correctly maps seq_ids from three otu maps
        """
        exp123 = {'a': ['seq1', 'seq2', 'seq5', 'seq6',
                        'seq7', 'seq8', 'seq3', 'seq4']}
        actual123 = expand_otu_map_seq_ids(self.otu_map3,
                                           expand_otu_map_seq_ids(self.otu_map2, self.otu_map1))
        self.assertEqual(actual123, exp123)

    def test_map_otu_map_files_two(self):
        """map_otu_map_files: correctly maps two otu files
        """
        exp12 = {'110': ['seq1', 'seq2', 'seq5', 'seq6', 'seq7', 'seq8'],
                 '221': ['seq3', 'seq4']}
        actual12 = map_otu_map_files([self.otu_map1_file, self.otu_map2_file])
        self.assertEqual(exp12, actual12)

    def test_map_otu_map_files_three(self):
        """map_otu_map_files: correctly maps three otu files
        """
        exp123 = {'a': ['seq1', 'seq2', 'seq5', 'seq6',
                        'seq7', 'seq8', 'seq3', 'seq4']}
        actual123 = map_otu_map_files(
            [self.otu_map1_file, self.otu_map2_file, self.otu_map3_file])
        self.assertEqual(exp123, actual123)

        # third 'file' contains mixed tabs and spaces
        actual123 = map_otu_map_files(
            [self.otu_map1_file, self.otu_map2_file, ['a\t110 221']])
        self.assertEqual(exp123, actual123)

dna_seqs_1 = """>cdhit_test_seqs_0 comment fields, not part of sequence identifiers
AACCCCCACGGTGGATGCCACACGCCCCATACAAAGGGTAGGATGCTTAAGACACATCGCGTCAGGTTTGTGTCAGGCCT
> cdhit_test_seqs_1
ACCCACACGGTGGATGCAACAGATCCCATACACCGAGTTGGATGCTTAAGACGCATCGCGTGAGTTTTGCGTCAAGGCT
>cdhit_test_seqs_2
CCCCCACGGTGGCAGCAACACGTCACATACAACGGGTTGGATTCTAAAGACAAACCGCGTCAAAGTTGTGTCAGAACT
>cdhit_test_seqs_3
CCCCACGGTAGCTGCAACACGTCCCATACCACGGGTAGGATGCTAAAGACACATCGGGTCTGTTTTGTGTCAGGGCT
>cdhit_test_seqs_4
GCCACGGTGGGTACAACACGTCCACTACATCGGCTTGGAAGGTAAAGACACGTCGCGTCAGTATTGCGTCAGGGCT
>cdhit_test_seqs_5
CCGCGGTAGGTGCAACACGTCCCATACAACGGGTTGGAAGGTTAAGACACAACGCGTTAATTTTGTGTCAGGGCA
>cdhit_test_seqs_6
CGCGGTGGCTGCAAGACGTCCCATACAACGGGTTGGATGCTTAAGACACATCGCAACAGTTTTGAGTCAGGGCT
>cdhit_test_seqs_7
ACGGTGGCTACAAGACGTCCCATCCAACGGGTTGGATACTTAAGGCACATCACGTCAGTTTTGTGTCAGAGCT
>cdhit_test_seqs_8
CGGTGGCTGCAACACGTGGCATACAACGGGTTGGATGCTTAAGACACATCGCCTCAGTTTTGTGTCAGGGCT
>cdhit_test_seqs_9
GGTGGCTGAAACACATCCCATACAACGGGTTGGATGCTTAAGACACATCGCATCAGTTTTATGTCAGGGGA"""

dna_seqs_result_file_90_exp = """0\tcdhit_test_seqs_0
1\tcdhit_test_seqs_1
2\tcdhit_test_seqs_2
3\tcdhit_test_seqs_3
4\tcdhit_test_seqs_4
5\tcdhit_test_seqs_5
6\tcdhit_test_seqs_6\tcdhit_test_seqs_8
7\tcdhit_test_seqs_7
8\tcdhit_test_seqs_9
"""

dna_seqs_2 = """>cdhit_test_seqs_0 comment fields, not part of sequence identifiers
ACACCCCGGGGGTTTACATTTTTTTTTTTTTTTTTTTTTTTT
>cdhit_test_seqs_1
ACACCCCGGGGGTTTACACCAACATACACCGAGTTGGA
>cdhit_test_seqs_2
ACACCCCGGGGGTTTACGGGGGGGGGGGGGGGGGGGGGGGGGG"""

# results are in length order
dna_seqs_2_result = {0: ['cdhit_test_seqs_2'],
                     1: ['cdhit_test_seqs_0'],
                     2: ['cdhit_test_seqs_1']}

dna_seqs_2_result_prefilter =\
    {0: ['cdhit_test_seqs_0', 'cdhit_test_seqs_1', 'cdhit_test_seqs_2']}


dna_seqs_3 = """>uclust_test_seqs_0 some comment0
AACCCCCACGGTGGATGCCACACGCCCCATACAAAGGGTAGGATGCTTAAGACACATCGCGTCAGGTTTGTGTCAGGCCT
>uclust_test_seqs_1 some comment1
ACCCACACGGTGGATGCAACAGATCCCATACACCGAGTTGGATGCTTAAGACGCATCGCGTGAGTTTTGCGTCAAGGCT
>uclust_test_seqs_2 some comment2
CCCCCACGGTGGCAGCAACACGTCACATACAACGGGTTGGATTCTAAAGACAAACCGCGTCAAAGTTGTGTCAGAACT
>uclust_test_seqs_3 some comment3
CCCCACGGTAGCTGCAACACGTCCCATACCACGGGTAGGATGCTAAAGACACATCGGGTCTGTTTTGTGTCAGGGCT
>uclust_test_seqs_4 some comment4
GCCACGGTGGGTACAACACGTCCACTACATCGGCTTGGAAGGTAAAGACACGTCGCGTCAGTATTGCGTCAGGGCT
>uclust_test_seqs_5 some comment4_again
CCGCGGTAGGTGCAACACGTCCCATACAACGGGTTGGAAGGTTAAGACACAACGCGTTAATTTTGTGTCAGGGCA
>uclust_test_seqs_6 some comment6
CGCGGTGGCTGCAAGACGTCCCATACAACGGGTTGGATGCTTAAGACACATCGCAACAGTTTTGAGTCAGGGCT
>uclust_test_seqs_7 some comment7
ACGGTGGCTACAAGACGTCCCATCCAACGGGTTGGATACTTAAGGCACATCACGTCAGTTTTGTGTCAGAGCT
>uclust_test_seqs_8 some comment8
CGGTGGCTGCAACACGTGGCATACAACGGGTTGGATGCTTAAGACACATCGCCTCAGTTTTGTGTCAGGGCT
>uclust_test_seqs_9 some comment9
GGTGGCTGAAACACATCCCATACAACGGGTTGGATGCTTAAGACACATCGCATCAGTTTTATGTCAGGGGA"""

dna_seqs_3_derep = """>uclust_test_seqs_0 some comment0
AACCCCCACGGTGGATGCCACACGCCCCATACAAAGGGTAGGATGCTTAAGACACATCGCGTCAGGTTTGTGTCAGGCCT
>uclust_test_seqs_1 some comment1
ACCCACACGGTGGATGCAACAGATCCCATACACCGAGTTGGATGCTTAAGACGCATCGCGTGAGTTTTGCGTCAAGGCT
>uclust_test_seqs_1rep some comment1rep
ACCCACACGGTGGATGCAACAGATCCCATACACCGAGTTGGATGCTTAAGACGCATCGCGTGAGTTTTGCGTCAAGGCT
>uclust_test_seqs_1rep2 some comment1rep2
ACCCACACGGTGGATGCAACAGATCCCATACACCGAGTTGGATGCTTAAGACGCATCGCGTGAGTTTTGCGTCAAGGCT
>uclust_test_seqs_2 some comment2
CCCCCACGGTGGCAGCAACACGTCACATACAACGGGTTGGATTCTAAAGACAAACCGCGTCAAAGTTGTGTCAGAACT
>uclust_test_seqs_3 some comment3
CCCCACGGTAGCTGCAACACGTCCCATACCACGGGTAGGATGCTAAAGACACATCGGGTCTGTTTTGTGTCAGGGCT
>uclust_test_seqs_4 some comment4
GCCACGGTGGGTACAACACGTCCACTACATCGGCTTGGAAGGTAAAGACACGTCGCGTCAGTATTGCGTCAGGGCT
>uclust_test_seqs_5 some comment4_again
CCGCGGTAGGTGCAACACGTCCCATACAACGGGTTGGAAGGTTAAGACACAACGCGTTAATTTTGTGTCAGGGCA
>uclust_test_seqs_6 some comment6
CGCGGTGGCTGCAAGACGTCCCATACAACGGGTTGGATGCTTAAGACACATCGCAACAGTTTTGAGTCAGGGCT
>uclust_test_seqs_7 some comment7
ACGGTGGCTACAAGACGTCCCATCCAACGGGTTGGATACTTAAGGCACATCACGTCAGTTTTGTGTCAGAGCT
>uclust_test_seqs_8 some comment8
CGGTGGCTGCAACACGTGGCATACAACGGGTTGGATGCTTAAGACACATCGCCTCAGTTTTGTGTCAGGGCT
>uclust_test_seqs_9 some comment9
GGTGGCTGAAACACATCCCATACAACGGGTTGGATGCTTAAGACACATCGCATCAGTTTTATGTCAGGGGA
>uclust_test_seqs_9rep some comment9rep
GGTGGCTGAAACACATCCCATACAACGGGTTGGATGCTTAAGACACATCGCATCAGTTTTATGTCAGGGGA
"""

uclustref_query_seqs1 = """>uclust_test_seqs_0 some comment aaa
ACGGTGGCTACAAGACGTCCCATCCAACGGGTTGGATACTTAAGGCACATCACGTCAGTTTTGTGTCAGAGCT
>uclust_test_seqs_1 some comment bbb
GCCACGGTGGGTACAACACGTCCACTACATCGGCTTGGAAGGTAAAGACACGTCGCGTCAGTATTGCGTCAGGGCT
>uclust_test_seqs_2 some comment vv
CCCCCACGGTGGCAGCAACACGTCACATACAACGGGTTGGATTCTAAAGACAAACCGCGTCAAAGTTGTGTCAGAACT
>uclust_test_seqs_3 some comment
CCCCACGGTAGCTGCAACACGTCCCATACCACGGGTAGGATGCTAAAGACACATCGGGTCTGTTTTGTGTCAGGGCT
>uclust_test_seqs_4 some comment
ACCCACACGGTGGATGCAACAGATCCCATACACCGAGTTGGATGCTTAAGACGCATCGCGTGAGTTTTGCGTCAAGGCT
>uclust_test_seqs_5 some comment
CCGCGGTAGGTGCAACACGTCCCATACAACGGGTTGGAAGGTTAAGACACAACGCGTTAATTTTGTGTCAGGGCA
>uclust_test_seqs_6 some comment6
CGCGGTGGCTGCAAGACGTCCCATACAACGGGTTGGATGCTTAAGACACATCGCAACAGTTTTGAGTCAGGGCT
>uclust_test_seqs_7 some comment
AACCCCCACGGTGGATGCCACACGCCCCATACAAAGGGTAGGATGCTTAAGACACATCGCGTCAGGTTTGTGTCAGGCCT
>uclust_test_seqs_8 some comment8
CGGTGGCTGCAACACGTGGCATACAACGGGTTGGATGCTTAAGACACATCGCCTCAGTTTTGTGTCAGGGCT
>uclust_test_seqs_9 some comment
GGTGGCTGAAACACATCCCATACAACGGGTTGGATGCTTAAGACACATCGCATCAGTTTTATGTCAGGGGA
"""

uclustref_ref_seqs1 = """>ref1 25 random bases appended to uclust_test_seqs_0 and one mismatch
ACGGTGGCTACAAGACGTCCCATCCAACGGGTTGGATATTTAAGGCACATCACGTCAGTTTTGTGTCAGAGCTATAGCAGCCCCAGCGTTTACTTCTA
>ref2 15 random bases prepended to uclust_test_seqs_1 and one mismatch
GCTGCGGCGTCCTGCGCCACGGTGGGTACAACACGTCCACTACATCTGCTTGGAAGGTAAAGACACGTCGCGTCAGTATTGCGTCAGGGCT
>ref3 5 random bases prepended and 10 random bases appended to uclust_test_seqs_2
ATAGGCCCCCACGGTGGCAGCAACACGTCACATACAACGGGTTGGATTCTAAAGACAAACCGCGTCAAAGTTGTGTCAGAACTGCCTGATTCA
>ref4 exact match to uclust_test_seqs_3
CCCCACGGTAGCTGCAACACGTCCCATACCACGGGTAGGATGCTAAAGACACATCGGGTCTGTTTTGTGTCAGGGCT
"""

dna_seqs_3_result_file_90_exp = """0\tuclust_test_seqs_0
1\tuclust_test_seqs_1
2\tuclust_test_seqs_2
3\tuclust_test_seqs_3
4\tuclust_test_seqs_4
5\tuclust_test_seqs_5
6\tuclust_test_seqs_6\tuclust_test_seqs_8
7\tuclust_test_seqs_7
8\tuclust_test_seqs_9
"""

dna_seqs_4 = """>uclust_test_seqs_0 comment fields, not part of sequence identifiers
ACACCCCGGGGGTTTACATTTTTTTTTTTTTTTTTTTTTTTT
>uclust_test_seqs_1 blah blah blah
ACACCCCGGGGGTTTACACCAACATACACCGAGTTGGA
>uclust_test_seqs_2 blah blah
ACACCCCGGGGGTTTACGGGGGGGGGGGGGGGGGGGGGGGGGG"""

# results are in length order
dna_seqs_4_result = {0: ['uclust_test_seqs_2'],
                     1: ['uclust_test_seqs_0'],
                     2: ['uclust_test_seqs_1']}

dna_seqs_5 = """>uclust_test_seqs_0 some comment
ACGGTGGCTACAAGACGTCCCATCCAACGGGTTGGATACTTAAGGCACATCACGTCAGTTTTGTGTCAGAGCT
>uclust_test_seqs_0_rc some other comment
AGCTCTGACACAAAACTGACGTGATGTGCCTTAAGTATCCAACCCGTTGGATGGGACGTCTTGTAGCCACCGT
"""

dna_seqs_6 = """>uclust_test_seqs_0 some comment0
AACCCCCACGGTGGATGCCACACGCCCCATACAAAGGGTAGGATGCTTAAGACACATCGCGTCAGGTTTGTGTCAGGCCT
>uclust_test_seqs_1 some comment1
AACCCCCACGGTGGATGCCACACGCCCCATACAAAGGGTAGGATGCTTAAGACACATCGCGTCAGGTTTGTGTCAGGCCT
>uclust_test_seqs_2 some comment2
CCCCCACGGTGGCAGCAACACGTCACATACAACGGGTTGGATTCTAAAGACAAACCGCGTCAAAGTTGTGTCAGAACT
>uclust_test_seqs_3 some comment3
CCCCACGGTAGCTGCAACACGTCCCATACCACGGGTAGGATGCTAAAGACACATCGGGTCTGTTTTGTGTCAGGGCT
>uclust_test_seqs_4 some comment4
GCCACGGTGGGTACAACACGTCCACTACATCGGCTTGGAAGGTAAAGACACGTCGCGTCAGTATTGCGTCAGGGCT
>uclust_test_seqs_5 some comment4_again
AACCCCCACGGTGGATGCCACACGCCCCATACAAAGGGTAGGATGCTTAAGACACATCGCGTCAGGTTTGTGTCAGGCCT
>uclust_test_seqs_6 some comment6
CGCGGTGGCTGCAAGACGTCCCATACAACGGGTTGGATGCTTAAGACACATCGCAACAGTTTTGAGTCAGGGCT
>uclust_test_seqs_7 some comment7
AACCCCCACGGTGGATGCCACACGCCCCATACCAAGGGTAGGATGCTTAAGACACATCGCGTCAGGTTTGTGTCAGGCCT
>uclust_test_seqs_8 some comment8
CGGTGGCTGCAACACGTGGCATACAACGGGTTGGATGCTTAAGACACATCGCCTCAGTTTTGTGTCAGGGCT
>uclust_test_seqs_9 some comment9
GGTGGCTGAAACACATCCCATACAACGGGTTGGATGCTTAAGACACATCGCATCAGTTTTATGTCAGGGGA"""

dna_seqs_4_result_prefilter =\
    {0: ['uclust_test_seqs_0', 'uclust_test_seqs_1', 'uclust_test_seqs_2']}

expected_uc_output =\
    ['# Tab-separated fields:',
     '# 1=Type, 2=ClusterNr, 3=SeqLength or ClusterSize, 4=PctId, 5=Strand, 6=QueryStart, 7=SeedStart, 8=Alignment, 9=QueryLabel, 10=TargetLabel',
     '# Record types (field 1): L=LibSeed, S=NewSeed, H=Hit, R=Reject, D=LibCluster, C=NewCluster, N=NoHit',
     '# For C and D types, PctId is average id with seed.',
     '# QueryStart and SeedStart are zero-based relative to start of sequence.',
     '# If minus strand, SeedStart is relative to reverse-complemented seed.',
     'S\t0\t71\t*\t*\t*\t*\t*\tQiimeExactMatch.uclust_test_seqs_9\t*',
     'S\t1\t76\t*\t*\t*\t*\t*\tQiimeExactMatch.uclust_test_seqs_4\t*',
     'S\t2\t72\t*\t*\t*\t*\t*\tQiimeExactMatch.uclust_test_seqs_8\t*',
     'S\t3\t74\t*\t*\t*\t*\t*\tQiimeExactMatch.uclust_test_seqs_6\t*',
     'S\t4\t75\t*\t*\t*\t*\t*\tQiimeExactMatch.uclust_test_seqs_5\t*',
     'S\t5\t78\t*\t*\t*\t*\t*\tQiimeExactMatch.uclust_test_seqs_2\t*',
     'S\t6\t77\t*\t*\t*\t*\t*\tQiimeExactMatch.uclust_test_seqs_3\t*',
     'S\t7\t73\t*\t*\t*\t*\t*\tQiimeExactMatch.uclust_test_seqs_7\t*',
     'S\t8\t79\t*\t*\t*\t*\t*\tQiimeExactMatch.uclust_test_seqs_1\t*',
     'S\t9\t80\t*\t*\t*\t*\t*\tQiimeExactMatch.uclust_test_seqs_0\t*',
     'C\t0\t1\t*\t*\t*\t*\t*\tQiimeExactMatch.uclust_test_seqs_9\t*',
     'C\t1\t1\t*\t*\t*\t*\t*\tQiimeExactMatch.uclust_test_seqs_4\t*',
     'C\t2\t1\t*\t*\t*\t*\t*\tQiimeExactMatch.uclust_test_seqs_8\t*',
     'C\t3\t1\t*\t*\t*\t*\t*\tQiimeExactMatch.uclust_test_seqs_6\t*',
     'C\t4\t1\t*\t*\t*\t*\t*\tQiimeExactMatch.uclust_test_seqs_5\t*',
     'C\t5\t1\t*\t*\t*\t*\t*\tQiimeExactMatch.uclust_test_seqs_2\t*',
     'C\t6\t1\t*\t*\t*\t*\t*\tQiimeExactMatch.uclust_test_seqs_3\t*',
     'C\t7\t1\t*\t*\t*\t*\t*\tQiimeExactMatch.uclust_test_seqs_7\t*',
     'C\t8\t1\t*\t*\t*\t*\t*\tQiimeExactMatch.uclust_test_seqs_1\t*',
     'C\t9\t1\t*\t*\t*\t*\t*\tQiimeExactMatch.uclust_test_seqs_0\t*']

expected_ref_uc_file =\
    ['# Tab-separated fields:',
     '# 1=Type, 2=ClusterNr, 3=SeqLength or ClusterSize, 4=PctId, 5=Strand, 6=QueryStart, 7=SeedStart, 8=Alignment, 9=QueryLabel, 10=TargetLabel',
     '# Record types (field 1): L=LibSeed, S=NewSeed, H=Hit, R=Reject, D=LibCluster, C=NewCluster, N=NoHit', '# For C and D types, PctId is average id with seed.',
     '# QueryStart and SeedStart are zero-based relative to start of sequence.',
     '# If minus strand, SeedStart is relative to reverse-complemented seed.',
     'S\t4\t71\t*\t*\t*\t*\t*\tQiimeExactMatch.uclust_test_seqs_9\t*',
     'L\t1\t91\t*\t*\t*\t*\t*\tref2 15 random bases prepended to uclust_test_seqs_1 and one mismatch\t*',
     'H\t1\t76\t98.7\t+\t0\t0\t15I76M\tQiimeExactMatch.uclust_test_seqs_1\tref2 15 random bases prepended to uclust_test_seqs_1 and one mismatch',
     'S\t5\t72\t*\t*\t*\t*\t*\tQiimeExactMatch.uclust_test_seqs_8\t*',
     'S\t6\t74\t*\t*\t*\t*\t*\tQiimeExactMatch.uclust_test_seqs_6\t*',
     'S\t7\t75\t*\t*\t*\t*\t*\tQiimeExactMatch.uclust_test_seqs_5\t*',
     'L\t2\t93\t*\t*\t*\t*\t*\tref3 5 random bases prepended and 10 random bases appended to uclust_test_seqs_2\t*',
     'H\t2\t78\t100.0\t+\t0\t0\t5I78M10I\tQiimeExactMatch.uclust_test_seqs_2\tref3 5 random bases prepended and 10 random bases appended to uclust_test_seqs_2',
     'L\t3\t77\t*\t*\t*\t*\t*\tref4 exact match to uclust_test_seqs_3\t*',
     'H\t3\t77\t100.0\t+\t0\t0\t77M\tQiimeExactMatch.uclust_test_seqs_3\tref4 exact match to uclust_test_seqs_3',
     'L\t0\t98\t*\t*\t*\t*\t*\tref1 25 random bases appended to uclust_test_seqs_0 and one mismatch\t*',
     'H\t0\t73\t98.6\t+\t0\t0\t73M25I\tQiimeExactMatch.uclust_test_seqs_0\tref1 25 random bases appended to uclust_test_seqs_0 and one mismatch',
     'S\t8\t79\t*\t*\t*\t*\t*\tQiimeExactMatch.uclust_test_seqs_4\t*',
     'S\t9\t80\t*\t*\t*\t*\t*\tQiimeExactMatch.uclust_test_seqs_7\t*',
     'D\t0\t2\t*\t*\t*\t*\t98.6\tref1 25 random bases appended to uclust_test_seqs_0 and one mismatch\t*',
     'D\t1\t2\t*\t*\t*\t*\t98.7\tref2 15 random bases prepended to uclust_test_seqs_1 and one mismatch\t*',
     'D\t2\t2\t*\t*\t*\t*\t100.0\tref3 5 random bases prepended and 10 random bases appended to uclust_test_seqs_2\t*',
     'D\t3\t2\t*\t*\t*\t*\t100.0\tref4 exact match to uclust_test_seqs_3\t*',
     'C\t4\t1\t*\t*\t*\t*\t*\tQiimeExactMatch.uclust_test_seqs_9\t*',
     'C\t5\t1\t*\t*\t*\t*\t*\tQiimeExactMatch.uclust_test_seqs_8\t*',
     'C\t6\t1\t*\t*\t*\t*\t*\tQiimeExactMatch.uclust_test_seqs_6\t*',
     'C\t7\t1\t*\t*\t*\t*\t*\tQiimeExactMatch.uclust_test_seqs_5\t*',
     'C\t8\t1\t*\t*\t*\t*\t*\tQiimeExactMatch.uclust_test_seqs_4\t*',
     'C\t9\t1\t*\t*\t*\t*\t*\tQiimeExactMatch.uclust_test_seqs_7\t*']

usearch_ref_seqs1 = """>ref1 ecoli sequence
CGCGTGTATGAAGAAGGCCTTCGGGTTGTAAAGTACTTTCAGCGGGGAGGAGGGAGTAAAGTTAATACCTTTGCTCATTGACGTTACCCGCAGAAGAAGCACCGGCTAACTCCGTGCCAGCAGCCGCGGTAATACGGAGGGTGCAAGCGTTAATCGGAATTACTGGGCGTAAAGCGCACGCAGGCGGTTTGTTAAGTCA
>EU199232 1 1236 Bacteria/Deltaproteobacteria/Desulfurella - Hippea/uncultured
TACGCGCGGAAATCGAGCGAGATTGGGAACGCAAGTTCCTGAGTATTGCGGCGAACGGGTGAGTAAGACGTGGGTGATCTACCCCTAGGGTGGGAATAACCCGGGGAAACCCGGGCTAATACCGAATAAGACCACAGGAGGCGACTCCAGAGGGTCAAAGGGAGCCTTGGCCTCCCCC
>L07864 1 1200 Bacteria/Beta Gammaproteobacteria/Solemya symbiont
GGCTCAGATTGAACGCTGGCGGCATGCCTAACACATGCAAGTCGAACGGTAACAGGCGGAGCTTGCTCTGCGCTGACGAGTGGCGGACGGGTGAGTAATGCATGGGAATCTGCCATATAGTGGGGGACAACTGGGGAAACCCAGGCTAATACCGCATAATCTCTACGGAGGAAAGGCTTC
"""

dna_seqs_usearch = """>usearch_ecoli_seq
CGCGTGTATGAAGAAGGCCTTCGGGTTGTAAAGTACTTTCAGCGGGGAGGAGGGAGTAAAGTTAATACCTTTGCTCATTGACGTTACCCGCAGAAGAAGCACCGGCTAACTCCGT
>Solemya seq
GGCTCAGATTGAACGCTGGCGGCATGCCTAACACATGCAAGTCGAACGGTAACAGGCGGAGCTTGCTCTGCGCTGACGAGTGGCGGACGGGTGAGTA
>usearch_ecoli_seq2
CGCGTGTATGAAGAAGGCCTTCGGGTTGTAAAGTACTTTCAGCGGGGAGGAGGGAGTAAAGTTAATACCTTTGCTCATTGACGTTACCCGCAGAAGAAGCACCGGCTAACTCCGTCCAT
>Solemya_seq2
GGCTCAGATTGAACGCTGGCGGCATGCCTAACACATGCAAGTCGAACGGTAACAGGCGGAGCTTGCTCTGCGCTGACGAGTGGCGGACGGGTGAGTATCAAG
>chimera
CGCGTGTATGAAGAAGGCCTTCGGGTTGTAAAGTACTTTCAGCGGGGAGGAGGGAGTAAAGTTAATACCTTTGCTCATTGACCCCTAGGGTGGGAATAACCCGGGGAAACCCGGGCTAATACCGAATAAGACCACAGGAGGCGACTCCAGAGGGTCAAAGGGAGCCTTGGCCTCCCCC
"""

dna_seqs_usearch_97perc_id = """>usearch_ecoli_seq
CGCGTGTATGAAGAAGGCCTTCGGGTTGTAAAGTACTTTCAGCGGGGAGGAGGGAGTAAAGTTAATACCTTTGCTCATTGACGTTACCCGCAGAAGAAG
>usearch_ecoli_seq_1bp_change
CGCGTGTATGAAGAAGGCCTACGGGTTGTAAAGTACTTTCAGCGGGGAGGAGGGAGTAAAGTTAATACCTTTGCTCATTGACGTTACCCGCAGAAGAAG
>usearch_ecoli_seq_2bp_change
CGCGTGTATGAAGAAGGCCTACGGGTTGTAAAGTACTTTCAGCGGGGCGGAGGGAGTAAAGTTAATACCTTTGCTCATTGACGTTACCCGCAGAAGAAG
"""

dna_seqs_usearch_97perc_id_len_diff = """>usearch_ecoli_seq
CGCGTGTATGAAGAAGGCCTTCGGGTTGTAAAGTACTTTCAGCGGGGAGGAGGGAGTAAAGTTAATACCTTTGCTCATTGACGTTACCCGCAGAAGAAG
>usearch_ecoli_seq_1bp_change
CGCGTGTATGAAGAAGGCCTACGGGTTGTAAAGTACTTTCAGCGGGGAGGAGGGAGTAAAGTTAATACCTTTGCTCATTGACGTTACCCGCAGAAGAAGA
>usearch_ecoli_seq_2bp_change
CGCGTGTATGAAGAAGGCCTACGGGTTGTAAAGTACTTTCAGCGGGGCGGAGGGAGTAAAGTTAATACCTTTGCTCATTGACGTTACCCGCAGAAGAAGAAA
"""

dna_seqs_usearch_97perc_dups = """>usearch_ecoli_seq
CGCGTGTATGAAGAAGGCCTTCGGGTTGTAAAGTACTTTCAGCGGGGAGGAGGGAGTAAAGTTAATACCTTTGCTCATTGACGTTACCCGCAGAAGAAG
>usearch_ecoli_seq_1bp_change
CGCGTGTATGAAGAAGGCCTACGGGTTGTAAAGTACTTTCAGCGGGGAGGAGGGAGTAAAGTTAATACCTTTGCTCATTGACGTTACCCGCAGAAGAAGA
>usearch_ecoli_seq_2bp_change
CGCGTGTATGAAGAAGGCCTACGGGTTGTAAAGTACTTTCAGCGGGGCGGAGGGAGTAAAGTTAATACCTTTGCTCATTGACGTTACCCGCAGAAGAAGAAA
>usearch_ecoli_seq_1bp_change_dup1
CGCGTGTATGAAGAAGGCCTACGGGTTGTAAAGTACTTTCAGCGGGGAGGAGGGAGTAAAGTTAATACCTTTGCTCATTGACGTTACCCGCAGAAGAAGA
>usearch_ecoli_seq_1bp_change_dup2
CGCGTGTATGAAGAAGGCCTACGGGTTGTAAAGTACTTTCAGCGGGGAGGAGGGAGTAAAGTTAATACCTTTGCTCATTGACGTTACCCGCAGAAGAAGA
"""

dna_seqs_usearch_97perc_id_rc = """>usearch_ecoli_seq
CGCGTGTATGAAGAAGGCCTTCGGGTTGTAAAGTACTTTCAGCGGGGAGGAGGGAGTAAAGTTAATACCTTTGCTCATTGACGTTACCCGCAGAAGAAG
>usearch_ecoli_seq_1bp_change
CGCGTGTATGAAGAAGGCCTACGGGTTGTAAAGTACTTTCAGCGGGGAGGAGGGAGTAAAGTTAATACCTTTGCTCATTGACGTTACCCGCAGAAGAAG
>usearch_ecoli_seq_2bp_change_rc
CTTCTTCTGCGGGTAACGTCAATGAGCAAAGGTATTAACTTTACTCCCTCCGCCCCGCTGAAAGTACTTTACAACCCGTAGGCCTTCTTCATACACGCG
"""

dna_seqs_rc_single_seq = """>usearch_ecoli_seq_2bp_change_rc
CTTCTTCTGCGGGTAACGTCAATGAGCAAAGGTATTAACTTTACTCCCTCCGCCCCGCTGAAAGTACTTTACAACCCGTAGGCCTTCTTCATACACGCG
"""

# run unit tests if run from command-line
if __name__ == '__main__':
    main()<|MERGE_RESOLUTION|>--- conflicted
+++ resolved
@@ -22,14 +22,9 @@
 from shutil import rmtree
 from tempfile import mkstemp
 
-<<<<<<< HEAD
 from skbio.util.misc import create_dir
-from cogent.util.unit_test import TestCase, main
-=======
-from cogent.util.misc import create_dir
 from unittest import TestCase, main
 from numpy.testing import assert_almost_equal
->>>>>>> 456a355b
 from cogent.util.misc import remove_files
 from cogent import DNA
 from cogent.app.formatdb import build_blast_db_from_fasta_path
