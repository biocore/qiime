--- conflicted
+++ resolved
@@ -15,16 +15,11 @@
 from shutil import rmtree
 from os.path import exists, join
 from string import digits
-<<<<<<< HEAD
 from tempfile import mkdtemp
 
-from cogent.util.unit_test import TestCase, main
 from cogent.util.misc import remove_files
-=======
 from unittest import TestCase, main
 from numpy.testing import assert_almost_equal
-from cogent.util.misc import remove_files, create_dir
->>>>>>> 456a355b
 from numpy import array, asarray, roll, median, nan
 from numpy.random import permutation, shuffle
 import numpy as np
