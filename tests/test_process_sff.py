#!/usr/bin/env python
import os
import shutil
import tempfile
<<<<<<< HEAD
from unittest import TestCase, main
from cogent.app.util import ApplicationNotFoundError
=======
from cogent.util.unit_test import TestCase, main
from skbio.app.util import ApplicationNotFoundError
>>>>>>> e5055dcc
from qiime.process_sff import (
    make_flow_txt, make_fna, make_qual, prep_sffs_in_dir, convert_Ti_to_FLX,
    adjust_sff_cycles, check_sffinfo)
from cogent.parse.binary_sff import parse_binary_sff
from qiime.util import get_qiime_project_dir, qiime_open

"""Tests of the process_sff.py file.
"""

__author__ = "Rob Knight"
__copyright__ = "Copyright 2011, The QIIME Project"
# remember to add yourself if you make changes
__credits__ = [
    "Rob Knight",
    "Greg Caporaso",
    "Kyle Bittinger",
    "Jesse Stombaugh",
    "Adam Robbins-Pianka"]
__license__ = "GPL"
__version__ = "1.8.0-dev"
__maintainer__ = "Kyle Bittinger"
__email__ = "kylebittinger@gmail.com"


class TopLevelTests(TestCase):

    """Top-level tests of functions in process_sff"""

    def setUp(self):
        """Create temporary directory of SFF files"""

        # Cannot use get_qiime_project_dir() due to test errors in virtual box
        test_dir = os.path.dirname(os.path.abspath(__file__))
        sff_original_fp = os.path.join(test_dir, 'test_support_files',
                                       'test.sff')
        sff_original_gz_fp = os.path.join(test_dir, 'test_support_files',
                                          'test_gz.sff.gz')

        # copy sff file to working directory
        self.sff_dir = tempfile.mkdtemp()
        self.gz_sff_dir = tempfile.mkdtemp()
        self.sff_fp = os.path.join(self.sff_dir, 'test.sff')
        self.sff_gz_fp = os.path.join(self.gz_sff_dir, 'test_gz.sff.gz')
        shutil.copy(sff_original_fp, self.sff_fp)
        shutil.copy(sff_original_gz_fp, self.sff_gz_fp)

    def tearDown(self):
        shutil.rmtree(self.sff_dir)
        shutil.rmtree(self.gz_sff_dir)

    def test_adjust_sff_cycles(self):
        sff_data = parse_binary_sff(open(self.sff_fp))
        sff_gz_data = parse_binary_sff(qiime_open(self.sff_gz_fp))
        header, reads = adjust_sff_cycles(sff_data, 2)
        header_gz, reads_gz = adjust_sff_cycles(sff_gz_data, 2)
        expected_header = {
            'header_length': 48,
            'version': 1,
            'index_length': 0,
            'magic_number': 779314790,
            'number_of_flows_per_read': 8,
            'flowgram_format_code': 1,
            'flow_chars': 'TACGTACG',
            'index_offset': 0,
            'key_sequence': 'TCAG',
            'number_of_reads': 1,
            'key_length': 4,
        }
        self.assertEqual(header, expected_header)
        self.assertEqual(header_gz, expected_header)

        expected_read = {
            'name_length': 14,
            'Name': 'FA6P1OK01CGMHQ',
            'flowgram_values':
            [1.04, 0.0, 1.01, 0.0, 0.0, 0.95999999999999996, 0.0, 1.02],
            'clip_adapter_left': 0,
            'read_header_length': 32,
            'Bases': 'TCAG',
            'number_of_bases': 4,
            'flow_index_per_base': (1, 2, 3, 2),
            'clip_qual_left': 4,
            'clip_adapter_right': 0,
            'clip_qual_right': 4,
            'quality_scores': (32, 32, 32, 32),
        }
        reads = list(reads)
        reads_gz = list(reads_gz)
        self.assertEqual(len(reads), 1)
        self.assertEqual(len(reads_gz), 1)
        self.assertEqual(reads[0], expected_read)
        self.assertEqual(reads_gz[0], expected_read)

    def test_convert_Ti_to_FLX(self):
        """test_convert_Ti_to_FLX should do proper conversion from Ti to FLX"""
        sff_flx_fp = os.path.join(self.sff_dir, 'test_FLX.sff')
        sff_flx_gz_fp = os.path.join(self.gz_sff_dir, 'test_FLX_gz.sff')
        convert_Ti_to_FLX(self.sff_fp, sff_flx_fp)
        convert_Ti_to_FLX(self.sff_gz_fp, sff_flx_gz_fp)
        self.assertNotEqual(os.path.getsize(sff_flx_fp), 0)
        self.assertNotEqual(os.path.getsize(sff_flx_gz_fp), 0)

    def test_make_flow_txt(self):
        """test_make_flow_txt should make flowgram file as expected"""
        flow_fp = os.path.join(self.sff_dir, 'test.txt')
        flow_gz_fp = os.path.join(self.gz_sff_dir, 'test_gz.txt')
        make_flow_txt(self.sff_fp, flow_fp)
        make_flow_txt(self.sff_gz_fp, flow_gz_fp)
        self.assertEqual(open(flow_fp).read(), flow_txt)
        self.assertEqual(open(flow_gz_fp).read(), flow_txt)

    def test_make_fna(self):
        """test_make_fna should make fasta file as expected"""
        fna_fp = os.path.join(self.sff_dir, 'test.fna')
        fna_gz_fp = os.path.join(self.gz_sff_dir, 'test_gz.fna')
        make_fna(self.sff_fp, fna_fp)
        make_fna(self.sff_gz_fp, fna_gz_fp)
        self.assertEqual(open(fna_fp).read(), fna_txt)
        self.assertEqual(open(fna_gz_fp).read(), fna_txt)

    def test_make_qual(self):
        """test_make_qual should make qual file as expected"""
        qual_fp = os.path.join(self.sff_dir, 'test.qual')
        qual_gz_fp = os.path.join(self.gz_sff_dir, 'test_gz.qual')
        make_qual(self.sff_fp, qual_fp)
        make_qual(self.sff_gz_fp, qual_gz_fp)
        self.assertEqual(open(qual_fp).read(), qual_txt)
        self.assertEqual(open(qual_gz_fp).read(), qual_txt)

    def test_prep_sffs_in_dir(self):
        """test_prep_sffs_in_dir should make fasta/qual from sffs."""
        prep_sffs_in_dir(self.sff_dir, self.sff_dir, make_flowgram=True)
        prep_sffs_in_dir(self.gz_sff_dir, self.gz_sff_dir, make_flowgram=True)

        fna_fp = os.path.join(self.sff_dir, 'test.fna')
        fna_gz_fp = os.path.join(self.gz_sff_dir, 'test_gz.fna')
        self.assertEqual(open(fna_fp).read(), fna_txt)
        self.assertEqual(open(fna_gz_fp).read(), fna_txt)

        qual_fp = os.path.join(self.sff_dir, 'test.qual')
        qual_gz_fp = os.path.join(self.gz_sff_dir, 'test_gz.qual')
        self.assertEqual(open(qual_fp).read(), qual_txt)
        self.assertEqual(open(qual_gz_fp).read(), qual_txt)

        flow_fp = os.path.join(self.sff_dir, 'test.txt')
        flow_gz_fp = os.path.join(self.gz_sff_dir, 'test_gz.txt')
        self.assertEqual(open(flow_fp).read(), flow_txt)
        self.assertEqual(open(flow_gz_fp).read(), flow_txt)

    def test_prep_sffs_in_dir_FLX(self):
        """test_prep_sffs_in_dir should convert to FLX read lengths."""
        output_dir = tempfile.mkdtemp()
        gz_output_dir = tempfile.mkdtemp()

        prep_sffs_in_dir(
            self.sff_dir, output_dir, make_flowgram=True, convert_to_flx=True)
        prep_sffs_in_dir(
            self.gz_sff_dir, gz_output_dir, make_flowgram=True, convert_to_flx=True)

        fna_fp = os.path.join(output_dir, 'test_FLX.fna')
        fna_gz_fp = os.path.join(gz_output_dir, 'test_gz_FLX.fna')
        self.assertEqual(open(fna_fp).read(), fna_txt)
        self.assertEqual(open(fna_gz_fp).read(), fna_txt)

        qual_fp = os.path.join(output_dir, 'test_FLX.qual')
        qual_gz_fp = os.path.join(gz_output_dir, 'test_gz_FLX.qual')
        self.assertEqual(open(qual_fp).read(), qual_txt)
        self.assertEqual(open(qual_gz_fp).read(), qual_txt)

        flow_fp = os.path.join(output_dir, 'test_FLX.txt')
        flow_gz_fp = os.path.join(gz_output_dir, 'test_gz_FLX.txt')
        self.assertEqual(open(flow_fp).read(), flx_flow_txt)
        self.assertEqual(open(flow_gz_fp).read(), flx_flow_txt)

        shutil.rmtree(output_dir)
        shutil.rmtree(gz_output_dir)

    def test_prep_sffs_in_dir_no_trim(self):
        """test_prep_sffs_in_dir should use the no_trim option only if sffinfo exists."""
        output_dir = tempfile.mkdtemp()
        gz_output_dir = tempfile.mkdtemp()

        try:
            check_sffinfo()
            perform_test = True
        except:
            perform_test = False

        if perform_test:
            prep_sffs_in_dir(self.sff_dir, output_dir, make_flowgram=False,
                             convert_to_flx=False, use_sfftools=True,
                             no_trim=True)

            fna_fp = os.path.join(output_dir, 'test.fna')

            self.assertEqual(open(fna_fp).read(), fna_notrim_txt)

            qual_fp = os.path.join(output_dir, 'test.qual')
            self.assertEqual(open(qual_fp).read(), qual_notrim_txt)

            self.assertRaises(TypeError, "gzipped SFF", prep_sffs_in_dir,
                              self.gz_sff_dir, gz_output_dir, make_flowgram=False,
                              convert_to_flx=False, use_sfftools=True,
                              no_trim=True)

            shutil.rmtree(output_dir)
            shutil.rmtree(gz_output_dir)


flow_txt = """\
Common Header:
  Magic Number:  0x2E736666
  Version:       0001
  Index Offset:  1504
  Index Length:  706
  # of Reads:    1
  Header Length: 440
  Key Length:    4
  # of Flows:    400
  Flowgram Code: 1
  Flow Chars:    TACGTACGTACGTACGTACGTACGTACGTACGTACGTACGTACGTACGTACGTACGTACGTACGTACGTACGTACGTACGTACGTACGTACGTACGTACGTACGTACGTACGTACGTACGTACGTACGTACGTACGTACGTACGTACGTACGTACGTACGTACGTACGTACGTACGTACGTACGTACGTACGTACGTACGTACGTACGTACGTACGTACGTACGTACGTACGTACGTACGTACGTACGTACGTACGTACGTACGTACGTACGTACGTACGTACGTACGTACGTACGTACGTACGTACGTACGTACGTACGTACGTACGTACGTACGTACGTACGTACGTACGTACGTACGTACGTACGTACGTACGTACGTACGTACGTACGTACGTACG
  Key Sequence:  TCAG

>FA6P1OK01CGMHQ
  Run Prefix:   R_2008_05_28_17_11_38_
  Region #:     1
  XY Location:  0892_1356

  Read Header Len:  32
  Name Length:      14
  # of Bases:       77
  Clip Qual Left:   5
  Clip Qual Right:  52
  Clip Adap Left:   0
  Clip Adap Right:  0

Flowgram:	1.04	0.00	1.01	0.00	0.00	0.96	0.00	1.02	0.00	1.02	0.00	0.00	0.99	0.00	1.00	0.00	1.00	0.00	0.00	1.00	0.00	1.10	0.00	1.08	0.00	0.00	1.46	0.00	0.88	0.18	0.00	2.69	1.01	0.08	0.96	0.00	0.02	0.92	0.08	0.00	0.98	0.68	0.00	0.89	0.00	0.00	1.15	0.00	1.13	0.00	0.02	1.12	0.05	0.15	1.84	0.00	1.10	0.00	2.47	0.96	0.86	1.06	0.00	1.96	0.12	0.93	0.13	1.65	1.06	0.06	0.00	0.99	0.00	0.00	1.87	0.44	1.08	0.00	3.25	0.09	0.97	0.50	1.00	1.72	0.07	0.00	0.92	0.58	0.00	0.00	0.59	0.06	0.11	0.09	0.07	0.06	0.16	0.00	0.24	0.03	0.00	0.12	0.06	0.16	0.00	0.18	0.00	0.00	0.14	0.00	0.15	0.00	0.18	0.00	0.03	0.14	0.03	0.13	0.01	0.19	0.00	0.02	0.33	0.05	0.00	0.16	0.10	0.35	0.01	0.21	0.04	0.09	0.18	0.13	0.19	0.00	0.10	0.51	0.26	0.00	0.23	0.19	0.27	0.01	0.29	0.05	0.14	0.17	0.16	0.18	0.27	0.09	0.26	0.10	0.18	0.23	0.15	0.22	0.13	0.37	0.11	0.11	0.26	0.59	0.14	0.06	0.33	0.34	0.26	0.05	0.27	0.44	0.19	0.10	0.35	0.27	0.15	0.34	0.28	0.45	0.14	0.16	0.34	0.27	0.12	0.07	0.25	0.18	0.12	0.04	0.23	0.16	0.12	0.05	0.20	0.16	0.11	0.03	0.21	0.16	0.10	0.02	0.21	0.16	0.12	0.02	0.20	0.15	0.10	0.02	0.23	0.15	0.11	0.02	0.22	0.14	0.09	0.02	0.20	0.13	0.09	0.01	0.19	0.13	0.08	0.02	0.17	0.12	0.08	0.03	0.17	0.09	0.08	0.01	0.14	0.09	0.07	0.01	0.15	0.09	0.06	0.01	0.13	0.08	0.06	0.00	0.13	0.08	0.05	0.02	0.12	0.07	0.05	0.01	0.11	0.07	0.05	0.00	0.10	0.07	0.05	0.01	0.11	0.08	0.04	0.00	0.10	0.06	0.05	0.01	0.09	0.06	0.04	0.01	0.08	0.07	0.05	0.00	0.08	0.06	0.05	0.00	0.09	0.06	0.04	0.00	0.09	0.06	0.04	0.01	0.08	0.06	0.04	0.00	0.09	0.06	0.03	0.00	0.09	0.06	0.02	0.00	0.09	0.06	0.04	0.00	0.08	0.05	0.03	0.00	0.07	0.05	0.02	0.00	0.08	0.04	0.03	0.00	0.07	0.04	0.03	0.00	0.07	0.05	0.02	0.00	0.07	0.05	0.02	0.00	0.06	0.04	0.02	0.00	0.06	0.03	0.03	0.00	0.08	0.02	0.00	0.00	0.07	0.03	0.01	0.00	0.06	0.03	0.02	0.00	0.05	0.03	0.02	0.00	0.05	0.03	0.01	0.00	0.06	0.02	0.00	0.00	0.05	0.01	0.01	0.00	0.04	0.01	0.01	0.00	0.04	0.01	0.01	0.00	0.05	0.01	0.00	0.00	0.04	0.02	0.01	0.00	0.03	0.02	0.01	0.00	0.03	0.01	0.00	0.00	0.03	0.00	0.00	0.00	0.03	0.00	0.00	0.00	0.02	0.00
Flow Indexes:	1	3	6	8	10	13	15	17	20	22	24	27	29	32	32	32	33	35	38	41	42	44	47	49	52	55	55	57	59	59	60	61	62	64	64	66	68	68	69	72	75	75	77	79	79	79	81	82	83	84	84	87	88	91	102	126	130	138	140	145	153	157	161	164	166	171	175	179	183	187	191	195	199	203	211	215	219
Bases:	tcagATCTGAGCTGGGTCATAGCTGCCTCCGTAGGAGGTGCCTCCCTACGGCgcnnnannnnngnnnnnnnnnnnnn
Quality Scores:	32	32	32	32	32	32	32	32	32	32	32	25	25	21	21	21	28	32	32	31	30	30	32	32	32	33	31	25	18	18	20	18	32	30	28	23	22	22	24	28	18	19	18	16	16	16	17	18	13	17	27	21	20	21	0	0	0	17	0	0	0	0	0	17	0	0	0	0	0	0	0	0	0	0	0	0	0
"""

fna_txt = """\
>FA6P1OK01CGMHQ length=48 xy=0892_1356 region=1 run=R_2008_05_28_17_11_38_
ATCTGAGCTGGGTCATAGCTGCCTCCGTAGGAGGTGCCTCCCTACGGC
"""

qual_txt = """\
>FA6P1OK01CGMHQ length=48 xy=0892_1356 region=1 run=R_2008_05_28_17_11_38_
32 32 32 32 32 32 32 25 25 21 21 21 28 32 32 31 30 30 32 32 32 33 31 25 18 18 20 18 32 30 28 23 22 22 24 28 18 19 18 16 16 16 17 18 13 17 27 21
"""

fna_notrim_txt = """\
>FA6P1OK01CGMHQ length=48 xy=0892_1356 region=1 run=R_2008_05_28_17_11_38_
tcagATCTGAGCTGGGTCATAGCTGCCTCCGTAGGAGGTGCCTCCCTACGGCgcnnnann
nnngnnnnnnnnnnnnn
"""

qual_notrim_txt = """\
>FA6P1OK01CGMHQ length=48 xy=0892_1356 region=1 run=R_2008_05_28_17_11_38_
32 32 32 32 32 32 32 32 32 32 32 25 25 21 21 21 28 32 32 31 30 30 32 32 32 33 31 25 18 18 20 18 32 30 28 23 22 22 24 28 18 19 18 16 16 16 17 18 13 17 27 21 20 21 0 0 0 17 0 0
0 0 0 17 0 0 0 0 0 0 0 0 0 0 0 0 0
"""

# same as other flow_txt, but index_offset and index_length are now 0,
# since we don't yet support the SFF index section.
flx_flow_txt = """\
Common Header:
  Magic Number:  0x2E736666
  Version:       0001
  Index Offset:  0
  Index Length:  0
  # of Reads:    1
  Header Length: 440
  Key Length:    4
  # of Flows:    400
  Flowgram Code: 1
  Flow Chars:    TACGTACGTACGTACGTACGTACGTACGTACGTACGTACGTACGTACGTACGTACGTACGTACGTACGTACGTACGTACGTACGTACGTACGTACGTACGTACGTACGTACGTACGTACGTACGTACGTACGTACGTACGTACGTACGTACGTACGTACGTACGTACGTACGTACGTACGTACGTACGTACGTACGTACGTACGTACGTACGTACGTACGTACGTACGTACGTACGTACGTACGTACGTACGTACGTACGTACGTACGTACGTACGTACGTACGTACGTACGTACGTACGTACGTACGTACGTACGTACGTACGTACGTACGTACGTACGTACGTACGTACGTACGTACGTACGTACGTACGTACGTACGTACGTACGTACGTACGTACG
  Key Sequence:  TCAG

>FA6P1OK01CGMHQ
  Run Prefix:   R_2008_05_28_17_11_38_
  Region #:     1
  XY Location:  0892_1356

  Read Header Len:  32
  Name Length:      14
  # of Bases:       77
  Clip Qual Left:   5
  Clip Qual Right:  52
  Clip Adap Left:   0
  Clip Adap Right:  0

Flowgram:	1.04	0.00	1.01	0.00	0.00	0.96	0.00	1.02	0.00	1.02	0.00	0.00	0.99	0.00	1.00	0.00	1.00	0.00	0.00	1.00	0.00	1.10	0.00	1.08	0.00	0.00	1.46	0.00	0.88	0.18	0.00	2.69	1.01	0.08	0.96	0.00	0.02	0.92	0.08	0.00	0.98	0.68	0.00	0.89	0.00	0.00	1.15	0.00	1.13	0.00	0.02	1.12	0.05	0.15	1.84	0.00	1.10	0.00	2.47	0.96	0.86	1.06	0.00	1.96	0.12	0.93	0.13	1.65	1.06	0.06	0.00	0.99	0.00	0.00	1.87	0.44	1.08	0.00	3.25	0.09	0.97	0.50	1.00	1.72	0.07	0.00	0.92	0.58	0.00	0.00	0.59	0.06	0.11	0.09	0.07	0.06	0.16	0.00	0.24	0.03	0.00	0.12	0.06	0.16	0.00	0.18	0.00	0.00	0.14	0.00	0.15	0.00	0.18	0.00	0.03	0.14	0.03	0.13	0.01	0.19	0.00	0.02	0.33	0.05	0.00	0.16	0.10	0.35	0.01	0.21	0.04	0.09	0.18	0.13	0.19	0.00	0.10	0.51	0.26	0.00	0.23	0.19	0.27	0.01	0.29	0.05	0.14	0.17	0.16	0.18	0.27	0.09	0.26	0.10	0.18	0.23	0.15	0.22	0.13	0.37	0.11	0.11	0.26	0.59	0.14	0.06	0.33	0.34	0.26	0.05	0.27	0.44	0.19	0.10	0.35	0.27	0.15	0.34	0.28	0.45	0.14	0.16	0.34	0.27	0.12	0.07	0.25	0.18	0.12	0.04	0.23	0.16	0.12	0.05	0.20	0.16	0.11	0.03	0.21	0.16	0.10	0.02	0.21	0.16	0.12	0.02	0.20	0.15	0.10	0.02	0.23	0.15	0.11	0.02	0.22	0.14	0.09	0.02	0.20	0.13	0.09	0.01	0.19	0.13	0.08	0.02	0.17	0.12	0.08	0.03	0.17	0.09	0.08	0.01	0.14	0.09	0.07	0.01	0.15	0.09	0.06	0.01	0.13	0.08	0.06	0.00	0.13	0.08	0.05	0.02	0.12	0.07	0.05	0.01	0.11	0.07	0.05	0.00	0.10	0.07	0.05	0.01	0.11	0.08	0.04	0.00	0.10	0.06	0.05	0.01	0.09	0.06	0.04	0.01	0.08	0.07	0.05	0.00	0.08	0.06	0.05	0.00	0.09	0.06	0.04	0.00	0.09	0.06	0.04	0.01	0.08	0.06	0.04	0.00	0.09	0.06	0.03	0.00	0.09	0.06	0.02	0.00	0.09	0.06	0.04	0.00	0.08	0.05	0.03	0.00	0.07	0.05	0.02	0.00	0.08	0.04	0.03	0.00	0.07	0.04	0.03	0.00	0.07	0.05	0.02	0.00	0.07	0.05	0.02	0.00	0.06	0.04	0.02	0.00	0.06	0.03	0.03	0.00	0.08	0.02	0.00	0.00	0.07	0.03	0.01	0.00	0.06	0.03	0.02	0.00	0.05	0.03	0.02	0.00	0.05	0.03	0.01	0.00	0.06	0.02	0.00	0.00	0.05	0.01	0.01	0.00	0.04	0.01	0.01	0.00	0.04	0.01	0.01	0.00	0.05	0.01	0.00	0.00	0.04	0.02	0.01	0.00	0.03	0.02	0.01	0.00	0.03	0.01	0.00	0.00	0.03	0.00	0.00	0.00	0.03	0.00	0.00	0.00	0.02	0.00
Flow Indexes:	1	3	6	8	10	13	15	17	20	22	24	27	29	32	32	32	33	35	38	41	42	44	47	49	52	55	55	57	59	59	60	61	62	64	64	66	68	68	69	72	75	75	77	79	79	79	81	82	83	84	84	87	88	91	102	126	130	138	140	145	153	157	161	164	166	171	175	179	183	187	191	195	199	203	211	215	219
Bases:	tcagATCTGAGCTGGGTCATAGCTGCCTCCGTAGGAGGTGCCTCCCTACGGCgcnnnannnnngnnnnnnnnnnnnn
Quality Scores:	32	32	32	32	32	32	32	32	32	32	32	25	25	21	21	21	28	32	32	31	30	30	32	32	32	33	31	25	18	18	20	18	32	30	28	23	22	22	24	28	18	19	18	16	16	16	17	18	13	17	27	21	20	21	0	0	0	17	0	0	0	0	0	17	0	0	0	0	0	0	0	0	0	0	0	0	0
"""

if __name__ == '__main__':
    main()<|MERGE_RESOLUTION|>--- conflicted
+++ resolved
@@ -2,13 +2,8 @@
 import os
 import shutil
 import tempfile
-<<<<<<< HEAD
 from unittest import TestCase, main
-from cogent.app.util import ApplicationNotFoundError
-=======
-from cogent.util.unit_test import TestCase, main
 from skbio.app.util import ApplicationNotFoundError
->>>>>>> e5055dcc
 from qiime.process_sff import (
     make_flow_txt, make_fna, make_qual, prep_sffs_in_dir, convert_Ti_to_FLX,
     adjust_sff_cycles, check_sffinfo)
