#!/usr/bin/env python
# file test_make_otu_network.py

__author__ = "Julia Goodrich"
__copyright__ = "Copyright 2011, The QIIME Project"  # consider project name
# remember to add yourself
__credits__ = ["Julia Goodrich", "Jose Carlos Clemente Litran"]
__license__ = "GPL"
__version__ = "1.8.0-dev"
__maintainer__ = "Jose Clemente"
__email__ = "jose.clemente@gmail.com"

from os import remove
from os.path import exists
import os
import shutil
from numpy import array
from random import choice, randrange
<<<<<<< HEAD
from cogent.util.unit_test import TestCase, main
from tempfile import mkdtemp
=======
from unittest import TestCase, main
from cogent.util.misc import get_random_directory_name
>>>>>>> 456a355b
from qiime.pycogent_backports.test import G_2_by_2
from qiime.make_otu_network import get_sample_info, get_connection_info, \
    get_num_con_cat, get_num_cat, make_table_file, make_stats_files,\
    make_props_files
from qiime.util import get_tmp_filename, load_qiime_config
from qiime.format import format_biom_table
from biom.table import table_factory


class OtuNetworkTests(TestCase):

    def setUp(self):
        self.qiime_config = load_qiime_config()
        self.tmp_dir = self.qiime_config['temp_dir'] or '/tmp/'

        self.map_file = """#SampleID	Day	time	Description
#This is some comment about the study
1	090809	1200	some description of sample1
2	090809	1800	some description of sample2
3	090909	1200	some description of sample3
4	090909	1800	some description of sample4
5	091009	1200	some description of sample5"""
        self.cat_by_sample = {"1": [("Day", "090809"), ("time", "1200")],
                              "2": [("Day", "090809"), ("time", "1800")],
                              "3": [("Day", "090909"), ("time", "1200")],
                              "4": [("Day", "090909"), ("time", "1800")],
                              "5": [("Day", "091009"), ("time", "1200")]}
        self.sample_by_cat = {("Day", "090809"): ["1", "2"],
                              ("Day", "090909"): ["3", "4"],
                              ("Day", "091009"): ["5"],
                              ("time", "1200"): ["1", "3", "5"],
                              ("time", "1800"): ["2", "4"]}

        self.num_cats = 2
        self.meta_dict = {"1": ["090809	1200", 0],
                          "2": ["090809	1800", 0],
                          "3": ["090909	1200", 0],
                          "4": ["090909	1800", 0],
                          "5": ["091009	1200", 0]}
        self.labels = ["from", "to", "eweight", "consensus_lin", "Day", "time"]
        self.node_labels = ["node_name", "node_disp_name", "ntype", "degree",
                            "weighted_degree", "consensus_lin", "Day", "time"]
        self.label_list = [["090809", "090909", "091009"], ["1200", "1800"]]

        self.otu_table_vals = array([[0, 1, 0, 0, 6],
                                     [2, 0, 0, 0, 0],
                                     [0, 0, 3, 1, 0],
                                     [0, 0, 0, 0, 5],
                                     [0, 4, 2, 0, 0],
                                     [3, 6, 0, 0, 0],
                                     [0, 0, 4, 2, 0],
                                     [0, 0, 0, 0, 3],
                                     [2, 0, 0, 5, 0],
                                     [0, 2, 0, 4, 0]])

        otu_table_str = format_biom_table(table_factory(self.otu_table_vals,
                                                        ['1',
                                                         '2',
                                                         '3',
                                                         '4',
                                                         '5'],
                                                        ['otu_1',
                                                         'otu_2',
                                                         'otu_3',
                                                         'otu_4',
                                                         'otu_5',
                                                         'otu_6',
                                                         'otu_7',
                                                         'otu_8',
                                                         'otu_9',
                                                         'otu_10'],
                                                        [None,
                                                         None,
                                                         None,
                                                         None,
                                                         None],
                                                        [{"taxonomy": ["Bacteria", "Actinobacteria", "Coriobacteridae"]},
                                                         {"taxonomy": ["Bacteria",
                                                                       "Bacteroidetes",
                                                                       "Bacteroidales",
                                                                       "Bacteroidaceae"]},
                                                            {"taxonomy": ["Bacteria",
                                                                          "Firmicutes",
                                                                          "Clostridia",
                                                                          "Clostridiales"]},
                                                            {"taxonomy": ["Bacteria",
                                                                          "Spirochaetes",
                                                                          "Spirochaetales",
                                                                          "Spirochaetaceae"]},
                                                            {"taxonomy": ["Bacteria",
                                                                          "Bacteroidetes",
                                                                          "Bacteroidales",
                                                                          "Rikenellaceae"]},
                                                            {"taxonomy": ["Bacteria",
                                                                          "Bacteroidetes",
                                                                          "Bacteroidales",
                                                                          "Dysgonomonaceae"]},
                                                            {"taxonomy": ["Bacteria",
                                                                          "Bacteroidetes",
                                                                          "Bacteroidales",
                                                                          "Odoribacteriaceae"]},
                                                            {"taxonomy": ["Bacteria",
                                                                          "Bacteroidetes",
                                                                          "Bacteroidales",
                                                                          "Dysgonomonaceae",
                                                                          "otu_425"]},
                                                            {"taxonomy": ["Bacteria",
                                                                          "Bacteroidetes",
                                                                          "Bacteroidales",
                                                                          "Dysgonomonaceae",
                                                                          "otu_425"]},
                                                            {"taxonomy": ["Bacteria", "Firmicutes", "Mollicutes", "Clostridium_aff_innocuum_CM970"]}]))

        self.otu_table_fp = get_tmp_filename(tmp_dir=self.tmp_dir,
                                             prefix='test_make_otu_network_otu_table', suffix='.biom')
        open(self.otu_table_fp, 'w').write(otu_table_str)

        self.otu_sample_file = """#Full OTU Counts
#OTU ID	1	2	3	4	5	Consensus Lineage
otu_1	0	1	0	0	6	Bacteria; Actinobacteria; Coriobacteridae
otu_2	2	0	0	0	0	Bacteria; Bacteroidetes; Bacteroidales; Bacteroidaceae
otu_3	0	0	3	1	0	Bacteria; Firmicutes; Clostridia; Clostridiales
otu_4	0	0	0	0	5	Bacteria; Spirochaetes; Spirochaetales; Spirochaetaceae
otu_5	0	4	2	0	0	Bacteria; Bacteroidetes; Bacteroidales; Rikenellaceae
otu_6	3	6	0	0	0	Bacteria; Bacteroidetes; Bacteroidales; Dysgonomonaceae
otu_7	0	0	4	2	0	Bacteria; Bacteroidetes; Bacteroidales; Odoribacteriaceae
otu_8	0	0	0	0	3	Bacteria; Bacteroidetes; Bacteroidales; Dysgonomonaceae; otu_425
otu_9	2	0	0	5	0	Bacteria; Bacteroidetes; Bacteroidales; Dysgonomonaceae; otu_425
otu_10	0	2	0	4	0	Bacteria; Firmicutes; Mollicutes; Clostridium_aff_innocuum_CM970"""

        self.con_by_sample = {
            '1': set(['2', '4']), '2': set(['5', '3', '1', '4']),
            '3': set(['4', '2']), '4': set(['3', '1', '2']),
            '5': set(['2'])}

        self.edge_file_str = [
            "2	otu_1	1.0	Bacteria:Actinobacteria:Coriobacteridae	090809	1800",
            "5	otu_1	6.0	Bacteria:Actinobacteria:Coriobacteridae	091009	1200",
            "1	otu_2	2.0	Bacteria:Bacteroidetes:Bacteroidales:Bacteroidaceae	090809	1200",
            "3	otu_3	3.0	Bacteria:Firmicutes:Clostridia:Clostridiales	090909	1200",
            "4	otu_3	1.0	Bacteria:Firmicutes:Clostridia:Clostridiales	090909	1800",
            "5	otu_4	5.0	Bacteria:Spirochaetes:Spirochaetales:Spirochaetaceae	091009	1200",
            "2	otu_5	4.0	Bacteria:Bacteroidetes:Bacteroidales:Rikenellaceae	090809	1800",
            "3	otu_5	2.0	Bacteria:Bacteroidetes:Bacteroidales:Rikenellaceae	090909	1200",
            "1	otu_6	3.0	Bacteria:Bacteroidetes:Bacteroidales:Dysgonomonaceae	090809	1200",
            "2	otu_6	6.0	Bacteria:Bacteroidetes:Bacteroidales:Dysgonomonaceae	090809	1800",
            "3	otu_7	4.0	Bacteria:Bacteroidetes:Bacteroidales:Odoribacteriaceae	090909	1200",
            "4	otu_7	2.0	Bacteria:Bacteroidetes:Bacteroidales:Odoribacteriaceae	090909	1800",
            "5	otu_8	3.0	Bacteria:Bacteroidetes:Bacteroidales:Dysgonomonaceae:otu_425	091009	1200",
            "1	otu_9	2.0	Bacteria:Bacteroidetes:Bacteroidales:Dysgonomonaceae:otu_425	090809	1200",
            "4	otu_9	5.0	Bacteria:Bacteroidetes:Bacteroidales:Dysgonomonaceae:otu_425	090909	1800",
            "2	otu_10	2.0	Bacteria:Firmicutes:Mollicutes:Clostridium_aff_innocuum_CM970	090809	1800",
            "4	otu_10	4.0	Bacteria:Firmicutes:Mollicutes:Clostridium_aff_innocuum_CM970	090909	1800"]

        self.node_file_str = ["1	1	user_node	3	7.0	other	090809	1200",
                              "2	2	user_node	4	13.0	other	090809	1800",
                              "3	3	user_node	3	9.0	other	090909	1200",
                              "4	4	user_node	4	12.0	other	090909	1800",
                              "5	5	user_node	3	14.0	other	091009	1200",
                              "otu_1		otu_node	2	7.0	Bacteria:Actinobacteria:Coriobacteridae	otu	otu",
                              "otu_2		otu_node	1	2.0	Bacteria:Bacteroidetes:Bacteroidales:Bacteroidaceae	otu	otu",
                              "otu_3		otu_node	2	4.0	Bacteria:Firmicutes:Clostridia:Clostridiales	otu	otu",
                              "otu_4		otu_node	1	5.0	Bacteria:Spirochaetes:Spirochaetales:Spirochaetaceae	otu	otu",
                              "otu_5		otu_node	2	6.0	Bacteria:Bacteroidetes:Bacteroidales:Rikenellaceae	otu	otu",
                              "otu_6		otu_node	2	9.0	Bacteria:Bacteroidetes:Bacteroidales:Dysgonomonaceae	otu	otu",
                              "otu_7		otu_node	2	6.0	Bacteria:Bacteroidetes:Bacteroidales:Odoribacteriaceae	otu	otu",
                              "otu_8		otu_node	1	3.0	Bacteria:Bacteroidetes:Bacteroidales:Dysgonomonaceae:otu_425	otu	otu",
                              "otu_9		otu_node	2	7.0	Bacteria:Bacteroidetes:Bacteroidales:Dysgonomonaceae:otu_425	otu	otu",
                              "otu_10		otu_node	2	6.0	Bacteria:Firmicutes:Mollicutes:Clostridium_aff_innocuum_CM970	otu	otu"]

        self.red_edge_file_str = [
            "2	otu_1	1.0	Bacteria:Actinobacteria:Coriobacteridae	090809	1800",
            "5	otu_1	6.0	Bacteria:Actinobacteria:Coriobacteridae	091009	1200",
            "1	@1	1.0	missed	090809	1200",
            "3	otu_3	3.0	Bacteria:Firmicutes:Clostridia:Clostridiales	090909	1200",
            "4	otu_3	1.0	Bacteria:Firmicutes:Clostridia:Clostridiales	090909	1800",
            "5	@5	1.0	missed	091009	1200",
            "2	otu_5	4.0	Bacteria:Bacteroidetes:Bacteroidales:Rikenellaceae	090809	1800",
            "3	otu_5	2.0	Bacteria:Bacteroidetes:Bacteroidales:Rikenellaceae	090909	1200",
            "1	otu_6	3.0	Bacteria:Bacteroidetes:Bacteroidales:Dysgonomonaceae	090809	1200",
            "2	otu_6	6.0	Bacteria:Bacteroidetes:Bacteroidales:Dysgonomonaceae	090809	1800",
            "3	otu_7	4.0	Bacteria:Bacteroidetes:Bacteroidales:Odoribacteriaceae	090909	1200",
            "4	otu_7	2.0	Bacteria:Bacteroidetes:Bacteroidales:Odoribacteriaceae	090909	1800",
            "1	otu_9	2.0	Bacteria:Bacteroidetes:Bacteroidales:Dysgonomonaceae:otu_425	090809	1200",
            "4	otu_9	5.0	Bacteria:Bacteroidetes:Bacteroidales:Dysgonomonaceae:otu_425	090909	1800",
            "2	otu_10	2.0	Bacteria:Firmicutes:Mollicutes:Clostridium_aff_innocuum_CM970	090809	1800",
            "4	otu_10	4.0	Bacteria:Firmicutes:Mollicutes:Clostridium_aff_innocuum_CM970	090909	1800"]

        self.red_node_file_str = ["1	1	user_node	3	7.0	other	090809	1200",
                                  "2	2	user_node	4	13.0	other	090809	1800",
                                  "3	3	user_node	3	9.0	other	090909	1200",
                                  "4	4	user_node	4	12.0	other	090909	1800",
                                  "5	5	user_node	3	14.0	other	091009	1200",
                                  "otu_1		otu_node	2	7.0	Bacteria:Actinobacteria:Coriobacteridae	otu	otu",
                                  "@1		otu_collapsed	1	1.0	other	otu	otu",
                                  "otu_3		otu_node	2	4.0	Bacteria:Firmicutes:Clostridia:Clostridiales	otu	otu",
                                  "@5		otu_collapsed	2	2.0	other	otu	otu",
                                  "otu_5		otu_node	2	6.0	Bacteria:Bacteroidetes:Bacteroidales:Rikenellaceae	otu	otu",
                                  "otu_6		otu_node	2	9.0	Bacteria:Bacteroidetes:Bacteroidales:Dysgonomonaceae	otu	otu",
                                  "otu_7		otu_node	2	6.0	Bacteria:Bacteroidetes:Bacteroidales:Odoribacteriaceae	otu	otu",
                                  "otu_9		otu_node	2	7.0	Bacteria:Bacteroidetes:Bacteroidales:Dysgonomonaceae:otu_425	otu	otu",
                                  "otu_10		otu_node	2	6.0	Bacteria:Firmicutes:Mollicutes:Clostridium_aff_innocuum_CM970	otu	otu"]

        self.otu_dc = {1: 3, 2: 7}
        self.sample_dc = {3: 3, 4: 2}
        self.degree_counts = {1: 3, 2: 7, 3: 3, 4: 2}

        self.num_con_cat = {"Day": 2,
                            "time": 1}
        self.num_con = 6
        self.num_cat = {"Day": 2,
                        "time": 4}
        self.num_cat_less = {"Day": 1,
                             "time": 3}
        self._paths_to_clean_up = [self.otu_table_fp]
        self._dir_to_clean_up = ''

    def tearDown(self):
        map(remove, self._paths_to_clean_up)
        if self._dir_to_clean_up != '':
            shutil.rmtree(self._dir_to_clean_up)

    def test_get_sample_info(self):
        cat_by_sample, sample_by_cat, num_cats, meta_dict, labels, node_labels, \
            label_list = get_sample_info(self.map_file.split('\n'))
        self.assertEqual(cat_by_sample, self.cat_by_sample)
        self.assertEqual(sample_by_cat, self.sample_by_cat)
        self.assertEqual(num_cats, self.num_cats)
        self.assertEqual(meta_dict, self.meta_dict)
        self.assertEqual(labels, self.labels)
        self.assertEqual(node_labels, self.node_labels)
        self.assertEqual(label_list, self.label_list)

    def test_get_connection_info(self):
        con_by_sample, node_file_str, edge_file_str, red_node_file_str,\
            red_edge_file_str, otu_dc, degree_counts, sample_dc = \
            get_connection_info(self.otu_table_fp, self.num_cats,
                                self.meta_dict)
#           get_connection_info(self.otu_sample_file.split('\n'), self.num_cats,\
#                            self.meta_dict)

        self.assertEqual(con_by_sample, self.con_by_sample)
        self.assertEqual(set(node_file_str), set(self.node_file_str))
        self.assertEqual(set(edge_file_str), set(self.edge_file_str))
        self.assertEqual(set(red_node_file_str), set(self.red_node_file_str))
        self.assertEqual(set(red_edge_file_str), set(self.red_edge_file_str))
        self.assertEqual(otu_dc, self.otu_dc)
        self.assertEqual(degree_counts, self.degree_counts)
        self.assertEqual(sample_dc, self.sample_dc)

    def test_get_num_con_cat(self):
        num_con_cat, num_con = get_num_con_cat(
            self.con_by_sample, self.cat_by_sample)
        self.assertEqual(num_con_cat, self.num_con_cat)
        self.assertEqual(num_con, self.num_con)

    def test_get_num_cat(self):
        num_cat = get_num_cat(self.sample_by_cat, self.cat_by_sample.keys())
        self.assertEqual(num_cat, self.num_cat)
        num_cat = get_num_cat(
            self.sample_by_cat,
            self.cat_by_sample.keys()[:-1])
        self.assertEqual(num_cat, self.num_cat_less)

    def test_make_table_file(self):
        random_dir_name = mkdtemp()
        foldername = random_dir_name

        self._dir_to_clean_up = foldername

        try:
            os.mkdir(foldername)
        except OSError:
            pass

        obs = foldername

        try:
            os.mkdir(os.path.join(obs, "otu_network"))
        except OSError:
            pass

        obs = os.path.join(obs, "otu_network")
        make_table_file(
            self.edge_file_str,
            self.labels,
            obs,
            "real_edge_table.txt")

        self.assertTrue(exists(foldername + "/otu_network/real_edge_table.txt"), 'The file was not created in \
the appropriate location')

    def test_make_stats_files(self):
        random_dir_name = mkdtemp()
        foldername = random_dir_name
        self._dir_to_clean_up = foldername

        try:
            os.mkdir(foldername)
        except OSError:
            pass

        obs = foldername

        try:
            os.mkdir(os.path.join(obs, "otu_network"))
        except OSError:
            pass

        try:
            os.mkdir(os.path.join(obs, "otu_network/stats"))
        except OSError:
            pass

        obs = os.path.join(obs, "otu_network")
        make_stats_files(
            self.sample_dc,
            self.otu_dc,
            self.degree_counts,
            self.num_con_cat,
            self.num_con,
            self.num_cat,
            self.cat_by_sample,
            obs)

        self.assertTrue(exists(foldername + "/otu_network/stats/real_dc_otu_degree.txt"), 'The file was not created in \
the appropriate location')
        self.assertTrue(exists(foldername + "/otu_network/stats/real_dc_sample_degree.txt"), 'The file was not created in \
the appropriate location')
        self.assertTrue(exists(foldername + "/otu_network/stats/real_dc_sample_otu_degree.txt"), 'The file was not created in \
the appropriate location')
        self.assertTrue(exists(foldername + "/otu_network/stats/real_cat_stats_Day.txt"), 'The file was not created in \
the appropriate location')

        self.assertTrue(exists(foldername + "/otu_network/stats/real_cat_stats_time.txt"), 'The file was not created in \
the appropriate location')

    def test_make_props_files(self):
        random_dir_name = mkdtemp()
        foldername = random_dir_name

        self._dir_to_clean_up = foldername

        try:
            os.mkdir(foldername)
        except OSError:
            pass

        obs = foldername

        try:
            os.mkdir(os.path.join(obs, "otu_network"))
        except OSError:
            pass

        try:
            os.mkdir(os.path.join(obs, "otu_network/props"))
        except OSError:
            pass

        obs = os.path.join(obs, "otu_network")

        self.assertTrue(exists(foldername + "/otu_network/props/"), 'The file was not created in \
the appropriate location')
        self.assertTrue(exists(foldername + "/otu_network/props"), 'The file was not created in \
the appropriate location')


if __name__ == '__main__':
    main()<|MERGE_RESOLUTION|>--- conflicted
+++ resolved
@@ -16,13 +16,8 @@
 import shutil
 from numpy import array
 from random import choice, randrange
-<<<<<<< HEAD
-from cogent.util.unit_test import TestCase, main
 from tempfile import mkdtemp
-=======
 from unittest import TestCase, main
-from cogent.util.misc import get_random_directory_name
->>>>>>> 456a355b
 from qiime.pycogent_backports.test import G_2_by_2
 from qiime.make_otu_network import get_sample_info, get_connection_info, \
     get_num_con_cat, get_num_cat, make_table_file, make_stats_files,\
